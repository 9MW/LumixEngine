--- conflicted
+++ resolved
@@ -1,977 +1,947 @@
-#include "physics/physics_scene.h"
-#define WIN32_LEAN_AND_MEAN
-#include <Windows.h>
-#include <cstdio>
-#include <PxPhysicsAPI.h>
-#include "cooking/PxCooking.h"
-#include "core/crc32.h"
-#include "core/event_manager.h"
-#include "core/fs/file_system.h"
-#include "core/fs/ifile.h"
-#include "core/iserializer.h"
-#include "core/log.h"
-#include "core/matrix.h"
-#include "core/path.h"
-#include "core/resource_manager.h"
-#include "core/resource_manager_base.h"
-#include "engine/engine.h"
-#include "graphics/render_scene.h"
-#include "graphics/texture.h"
-#include "universe/component_event.h"
-#include "universe/entity_moved_event.h"
-#include "physics/physics_system.h"
-#include "physics/physics_system_impl.h"
-
-
-namespace Lux
-{
-
-
-class Terrain
-{
-	public:
-		Terrain();
-		~Terrain();
-		void heightmapLoaded(Resource::State, Resource::State new_state);
-
-		PhysicsSceneImpl* m_scene;
-		Entity m_entity;
-		physx::PxRigidActor* m_actor;
-		Texture* m_heightmap;
-};
-
-
-struct PhysicsSceneImpl
-{
-	enum ActorType
-	{
-		BOX
-	};
-
-	void handleEvent(Event& event);
-	void createConvexGeom(const char* path, physx::PxConvexMeshGeometry& geom);
-	void createTriMesh(const char* path, physx::PxTriangleMeshGeometry& geom);
-
-	void setControllerPosition(int index, const Vec3& pos);
-	void serializeActor(ISerializer& serializer, int idx);
-	void deserializeActor(ISerializer& serializer, int idx);
-	void heightmapLoaded(Terrain* terrain);
-
-	struct Controller
-	{
-		physx::PxController* m_controller;
-		Entity m_entity;
-	};
-
-	Universe*					m_universe;
-	Engine*						m_engine;
-	physx::PxScene*				m_scene;
-	PhysicsSystem*				m_system;
-	physx::PxMaterial*			m_default_material;
-	Array<physx::PxRigidActor*>	m_actors;
-	Array<string>				m_shape_sources;
-	
-	Array<bool>					m_is_dynamic;
-	Array<Entity>				m_entities;
-	Array<int>					m_index_map;
-	Array<Controller>			m_controllers;
-	Array<Terrain*>				m_terrains;
-	PhysicsScene*				m_owner;
-};
-
-
-static const uint32_t BOX_ACTOR_HASH = crc32("box_rigid_actor");
-static const uint32_t MESH_ACTOR_HASH = crc32("mesh_rigid_actor");
-static const uint32_t CONTROLLER_HASH = crc32("physical_controller");
-<<<<<<< HEAD
-static const uint32_t HEIGHTFIELD_HASH = crc32("physical_heightfield");
-=======
-
->>>>>>> a4a2fedc
-
-struct OutputStream : public physx::PxOutputStream
-{
-	OutputStream()
-	{
-		data = LUX_NEW_ARRAY(uint8_t, 4096);
-		capacity = 4096;
-		size = 0;
-	}
-
-	~OutputStream()
-	{
-		LUX_DELETE_ARRAY(data);
-	}
-
-
-	virtual physx::PxU32 write(const void* src, physx::PxU32 count)
-	{
-		if(size + (int)count > capacity)
-		{
-			int new_capacity = Math::max(size + (int)count, capacity + 4096);
-			uint8_t* new_data = LUX_NEW_ARRAY(unsigned char, new_capacity);
-			memcpy(new_data, data, size);
-			LUX_DELETE_ARRAY(data);
-			data = new_data;
-			capacity = new_capacity;
-		}
-		memcpy(data + size, src, count);
-		size += count;
-		return count;
-	}
-
-	uint8_t* data;
-	int capacity;
-	int size;
-};
-
-
-struct InputStream : public physx::PxInputStream
-{
-	InputStream(unsigned char* data, int size)
-	{
-		this->data = data;
-		this->size = size;
-		pos = 0;
-	}
-
-	virtual physx::PxU32 read(void* dest, physx::PxU32 count)
-	{
-		if(pos + (int)count <= size)
-		{
-			memcpy(dest, data + pos, count);
-			pos += count;
-			return count;
-		}
-		else
-		{
-			memcpy(dest, data + pos, size - pos);
-			int real_count = size - pos;
-			pos = size;
-			return real_count;
-		}
-	}
-
-
-	int pos;
-	int size;
-	unsigned char* data;
-};
-
-
-PhysicsScene::PhysicsScene()
-{
-	m_impl = 0;
-}
-
-	
-bool PhysicsScene::create(PhysicsSystem& system, Universe& universe, Engine& engine)
-{
-	m_impl = LUX_NEW(PhysicsSceneImpl);
-	m_impl->m_owner = this;
-	m_impl->m_universe = &universe;
-	m_impl->m_universe->getEventManager().addListener(EntityMovedEvent::type).bind<PhysicsSceneImpl, &PhysicsSceneImpl::handleEvent>(m_impl);
-	m_impl->m_engine = &engine;
-	physx::PxSceneDesc sceneDesc(system.m_impl->m_physics->getTolerancesScale());
-	sceneDesc.gravity = physx::PxVec3(0.0f, -9.8f, 0.0f);
-	if(!sceneDesc.cpuDispatcher) {
-		physx::PxDefaultCpuDispatcher* cpu_dispatcher = physx::PxDefaultCpuDispatcherCreate(1);
-		if(!cpu_dispatcher)
-			printf("PxDefaultCpuDispatcherCreate failed!");
-		sceneDesc.cpuDispatcher = cpu_dispatcher;
-	} 
-	if(!sceneDesc.filterShader)
-		sceneDesc.filterShader  = &physx::PxDefaultSimulationFilterShader;
-
-	m_impl->m_scene = system.m_impl->m_physics->createScene(sceneDesc);
-	if (!m_impl->m_scene)
-		return false;
-	m_impl->m_scene->setVisualizationParameter(physx::PxVisualizationParameter::eSCALE,     1.0);
-	m_impl->m_scene->setVisualizationParameter(physx::PxVisualizationParameter::eCOLLISION_SHAPES, 1.0f);
-	m_impl->m_scene->setVisualizationParameter(physx::PxVisualizationParameter::eACTOR_AXES, 1.0f);
-	m_impl->m_scene->setVisualizationParameter(physx::PxVisualizationParameter::eCOLLISION_AABBS, 1.0f);
-	m_impl->m_scene->setVisualizationParameter(physx::PxVisualizationParameter::eWORLD_AXES, 1.0f);
-	m_impl->m_system = &system;
-	m_impl->m_default_material = m_impl->m_system->m_impl->m_physics->createMaterial(0.5,0.5,0.5);
-	return true;
-}
-
-
-void PhysicsScene::destroy()
-{
-	m_impl->m_default_material->release();
-	m_impl->m_scene->release();
-	LUX_DELETE(m_impl);
-	m_impl = NULL;
-}
-
-
-void matrix2Transform(const Matrix& mtx, physx::PxTransform& transform)
-{
-	transform.p.x = mtx.m41;
-	transform.p.y = mtx.m42;
-	transform.p.z = mtx.m43;
-	Quat q;
-	mtx.getRotation(q);
-	transform.q.x = q.x;
-	transform.q.y = q.y;
-	transform.q.z = q.z;
-	transform.q.w = q.w;
-}
-
-
-void PhysicsSceneImpl::heightmapLoaded(Terrain* terrain)
-{
-		Array<physx::PxHeightFieldSample> heights;
-		
-		int width = terrain->m_heightmap->getWidth();
-		int height = terrain->m_heightmap->getHeight();
-		const uint8_t* data = terrain->m_heightmap->getData();
-		heights.resize(width * height);
-		int bytes_per_pixel = terrain->m_heightmap->getBytesPerPixel();
-		for (int j = 0; j < height; ++j)
-		{
-			for (int i = 0; i < width; ++i)
-			{
-				int idx = i + j * width;
-				int idx2 = j + i * height;
-				heights[idx].height = data[idx2 * bytes_per_pixel] - 255;
-			}
-		}
-
-		physx::PxHeightFieldDesc hfDesc;
-		hfDesc.format = physx::PxHeightFieldFormat::eS16_TM;
-		hfDesc.nbColumns = width;
-		hfDesc.nbRows = height;
-		hfDesc.samples.data = &heights[0];
-		hfDesc.samples.stride = sizeof(physx::PxHeightFieldSample);
-
-		physx::PxHeightField* heightfield = m_system->m_impl->m_physics->createHeightField(hfDesc);
-		physx::PxHeightFieldGeometry hfGeom(heightfield, physx::PxMeshGeometryFlags(), 0.1f, 1.0f, 1.0f);
-		
-		if (terrain->m_actor)
-		{
-			physx::PxRigidActor* actor = terrain->m_actor;
-			m_scene->removeActor(*actor);
-			actor->release();
-			terrain->m_actor = NULL;
-		}
-
-		physx::PxTransform transform;
-		Matrix mtx;
-		terrain->m_entity.getMatrix(mtx);
-		matrix2Transform(mtx, transform);
-
-		physx::PxRigidActor* actor;
-		actor = PxCreateStatic(*m_system->m_impl->m_physics, transform, hfGeom, *m_default_material);
-		if (actor)
-		{
-			actor->setActorFlag(physx::PxActorFlag::eVISUALIZATION, true);
-			actor->userData = (void*)terrain->m_entity.index;
-			m_scene->addActor(*actor);
-			terrain->m_actor = actor;
-		}
-		else
-		{
-			g_log_error.log("PhysX", "Could not create PhysX heightfield %s", terrain->m_heightmap->getPath().c_str());
-		}
-}
-
-
-void PhysicsScene::destroyActor(Component cmp)
-{
-	ASSERT(cmp.type == BOX_ACTOR_HASH);
-	int inner_index = m_impl->m_index_map[cmp.index];
-	m_impl->m_scene->removeActor(*m_impl->m_actors[inner_index]);
-	m_impl->m_actors[inner_index]->release();
-	m_impl->m_universe->getEventManager().emitEvent(ComponentEvent(cmp, false));
-	m_impl->m_actors.eraseFast(inner_index);
-	m_impl->m_shape_sources.eraseFast(inner_index);
-	m_impl->m_is_dynamic.eraseFast(inner_index);
-	m_impl->m_entities.eraseFast(inner_index);
-	for(int i = 0; i < m_impl->m_index_map.size(); ++i)
-	{
-		if(m_impl->m_index_map[i] == m_impl->m_entities.size())
-		{
-			m_impl->m_index_map[i] = inner_index;
-			break;
-		}
-	}
-	m_impl->m_index_map[cmp.index] = -1;
-	m_impl->m_universe->getEventManager().emitEvent(ComponentEvent(cmp, false));
-}
-
-
-Component PhysicsScene::createHeightfield(Entity entity)
-{
-	Terrain* terrain = LUX_NEW(Terrain);
-	Component cmp(entity, HEIGHTFIELD_HASH, this, m_impl->m_terrains.size());
-	m_impl->m_terrains.push(terrain);
-	terrain->m_heightmap = NULL;
-	terrain->m_scene = m_impl;
-	terrain->m_actor = NULL;
-	terrain->m_entity = entity;
-
-	m_impl->m_universe->getEventManager().emitEvent(ComponentEvent(cmp));
-	return cmp;
-}
-
-
-Component PhysicsScene::createController(Entity entity)
-{
-	physx::PxCapsuleControllerDesc cDesc;
-	cDesc.material			= m_impl->m_default_material;
-	cDesc.height			= 1.8f;
-	cDesc.radius			= 0.25f;
-	cDesc.slopeLimit		= 0.0f;
-	cDesc.contactOffset		= 0.1f;
-	cDesc.stepOffset		= 0.02f;
-	cDesc.callback			= NULL;
-	cDesc.behaviorCallback	= NULL;
-	Vec3 position = entity.getPosition();
-	cDesc.position.set(position.x, position.y, position.z);
-	PhysicsSceneImpl::Controller c;
-	c.m_controller = m_impl->m_system->m_impl->m_controller_manager->createController(*m_impl->m_system->m_impl->m_physics, m_impl->m_scene, cDesc);
-	c.m_entity = entity;
-
-	m_impl->m_controllers.push(c);
-	
-	Component cmp(entity, CONTROLLER_HASH, this, m_impl->m_controllers.size() - 1);
-	m_impl->m_universe->getEventManager().emitEvent(ComponentEvent(cmp));
-	return cmp;
-}
-
-
-Component PhysicsScene::createBoxRigidActor(Entity entity)
-{
-	int new_index = m_impl->m_entities.size();
-	for(int i = 0; i < m_impl->m_index_map.size(); ++i)
-	{
-		if(m_impl->m_index_map[i] == -1) 
-		{
-			new_index = i;
-			break;
-		}
-	}
-	if(new_index == m_impl->m_entities.size())
-	{
-		m_impl->m_actors.push(0);
-		m_impl->m_shape_sources.push(string(""));
-		m_impl->m_is_dynamic.push(false);
-		m_impl->m_entities.push(entity);
-	}
-	else
-	{
-		m_impl->m_actors[new_index] = 0;
-		m_impl->m_shape_sources[new_index] = "";
-		m_impl->m_is_dynamic[new_index] = false;
-		m_impl->m_entities[new_index] = entity;
-	}
-
-	physx::PxBoxGeometry geom;
-	geom.halfExtents.x = 1;
-	geom.halfExtents.y = 1;
-	geom.halfExtents.z = 1;
-	physx::PxTransform transform;
-	Matrix mtx;
-	entity.getMatrix(mtx);
-	matrix2Transform(mtx, transform);
-
-	physx::PxRigidStatic* actor = PxCreateStatic(*m_impl->m_system->m_impl->m_physics, transform, geom, *m_impl->m_default_material);
-	actor->userData = (void*)entity.index;
-	m_impl->m_scene->addActor(*actor);
-	m_impl->m_scene->simulate(0.01f);
-	m_impl->m_scene->fetchResults(true);
-	m_impl->m_actors[new_index] = actor;
-	actor->setActorFlag(physx::PxActorFlag::eVISUALIZATION, true);
-
-	Component cmp(entity, BOX_ACTOR_HASH, this, m_impl->m_actors.size() - 1);
-	m_impl->m_universe->getEventManager().emitEvent(ComponentEvent(cmp));
-	return cmp;
-}
-
-
-Component PhysicsScene::createMeshRigidActor(Entity entity)
-{
-	int new_index = m_impl->m_entities.size();
-	for (int i = 0; i < m_impl->m_index_map.size(); ++i)
-	{
-		if (m_impl->m_index_map[i] == -1)
-		{
-			new_index = i;
-			break;
-		}
-	}
-	if (new_index == m_impl->m_entities.size())
-	{
-		m_impl->m_actors.push(NULL);
-		m_impl->m_shape_sources.push(string(""));
-		m_impl->m_is_dynamic.push(false);
-		m_impl->m_entities.push(entity);
-	}
-	else
-	{
-		m_impl->m_actors[new_index] = NULL;
-		m_impl->m_shape_sources[new_index] = "";
-		m_impl->m_is_dynamic[new_index] = false;
-		m_impl->m_entities[new_index] = entity;
-	}
-
-<<<<<<< HEAD
-=======
-/*	physx::PxTriangleMeshGeometry geom;
-	physx::PxTransform transform;
-	Matrix mtx;
-	entity.getMatrix(mtx);
-	matrix2Transform(mtx, transform);
-
-	physx::PxRigidStatic* actor = PxCreateStatic(*m_impl->m_system->m_impl->m_physics, transform, geom, *m_impl->m_default_material);
-	actor->userData = (void*)entity.index;
-	m_impl->m_scene->addActor(*actor);
-	m_impl->m_scene->simulate(0.01f);
-	m_impl->m_scene->fetchResults(true);
-	actor->setActorFlag(physx::PxActorFlag::eVISUALIZATION, true);
-	*/
-
->>>>>>> a4a2fedc
-	Component cmp(entity, MESH_ACTOR_HASH, this, m_impl->m_actors.size() - 1);
-	m_impl->m_universe->getEventManager().emitEvent(ComponentEvent(cmp));
-	return cmp;
-}
-
-
-void PhysicsScene::getHeightmap(Component cmp, string& str)
-{
-	str = m_impl->m_terrains[cmp.index]->m_heightmap ? m_impl->m_terrains[cmp.index]->m_heightmap->getPath().c_str() : "";
-}
-
-
-void PhysicsScene::setHeightmap(Component cmp, const string& str)
-{
-	if (m_impl->m_terrains[cmp.index]->m_heightmap)
-	{
-		m_impl->m_engine->getResourceManager().get(ResourceManager::TEXTURE)->unload(*m_impl->m_terrains[cmp.index]->m_heightmap);
-		m_impl->m_terrains[cmp.index]->m_heightmap->getObserverCb().unbind<Terrain, &Terrain::heightmapLoaded>(m_impl->m_terrains[cmp.index]);
-	}
-	m_impl->m_terrains[cmp.index]->m_heightmap = static_cast<Texture*>(m_impl->m_engine->getResourceManager().get(ResourceManager::TEXTURE)->load(str.c_str()));
-	m_impl->m_terrains[cmp.index]->m_heightmap->getObserverCb().bind<Terrain, &Terrain::heightmapLoaded>(m_impl->m_terrains[cmp.index]);
-	m_impl->m_terrains[cmp.index]->m_heightmap->setNonGL(true);
-	if (m_impl->m_terrains[cmp.index]->m_heightmap->isReady())
-	{
-		m_impl->m_terrains[cmp.index]->heightmapLoaded(Resource::State::LOADING, Resource::State::READY);
-	}
-}
-
-
-void PhysicsScene::getShapeSource(Component cmp, string& str)
-{
-	str = m_impl->m_shape_sources[cmp.index];
-}
-
-
-void PhysicsScene::setShapeSource(Component cmp, const string& str)
-{
-	if(m_impl->m_actors[cmp.index] && m_impl->m_shape_sources[cmp.index] == str && m_impl->m_is_dynamic[cmp.index] == !m_impl->m_actors[cmp.index]->isRigidStatic())
-	{
-		return;
-	}
-
-	physx::PxTriangleMeshGeometry geom;
-	m_impl->createTriMesh(str.c_str(), geom);
-	
-	physx::PxTransform transform;
-	Matrix mtx;
-	cmp.entity.getMatrix(mtx);
-	matrix2Transform(mtx, transform);
-
-	if (m_impl->m_actors[cmp.index])
-	{
-		m_impl->m_scene->removeActor(*m_impl->m_actors[cmp.index]);
-		m_impl->m_actors[cmp.index]->release();
-		m_impl->m_actors[cmp.index] = NULL;
-	}
-
-	physx::PxRigidActor* actor;
-	if (m_impl->m_is_dynamic[cmp.index])
-	{
-		actor = PxCreateDynamic(*m_impl->m_system->m_impl->m_physics, transform, geom, *m_impl->m_default_material, 1.0f);
-	}
-	else
-	{
-		actor = PxCreateStatic(*m_impl->m_system->m_impl->m_physics, transform, geom, *m_impl->m_default_material);
-	}
-	if(actor)
-	{
-		actor->setActorFlag(physx::PxActorFlag::eVISUALIZATION, true);
-		actor->userData = (void*)cmp.entity.index;
-		m_impl->m_scene->addActor(*actor);
-		m_impl->m_actors[cmp.index] = actor;
-		m_impl->m_shape_sources[cmp.index] = str;
-	}
-	else
-	{
-		g_log_error.log("PhysX", "Could not create PhysX mesh %s", str.c_str());
-	}
-}
-
-
-void PhysicsSceneImpl::createTriMesh(const char* path, physx::PxTriangleMeshGeometry& geom)
-{
-	/// TODO
-	FILE* fp;
-	fopen_s(&fp, path, "rb");
-	if(fp)
-	{
-		Array<Vec3> verts;
-		int num_verts, num_indices;
-		Array<uint32_t> tris;
-
-		fread(&num_verts, sizeof(num_verts), 1, fp);
-		verts.resize(num_verts);
-		fread(&verts[0], sizeof(Vec3), num_verts, fp);
-		fread(&num_indices, sizeof(num_indices), 1, fp);
-		tris.resize(num_indices);
-		fread(&tris[0], sizeof(uint32_t), num_indices, fp);
-		physx::PxTriangleMeshDesc meshDesc;
-		meshDesc.points.count = num_verts;
-		meshDesc.points.stride = sizeof(physx::PxVec3);
-		meshDesc.points.data = &verts[0];
-
-		meshDesc.triangles.count = num_indices / 3;
-		meshDesc.triangles.stride = 3 * sizeof(physx::PxU32);
-		meshDesc.triangles.data	= &tris[0];
-
-		for(int i = 0; i < num_indices; ++i)
-		{
-			ASSERT(tris[i] < (uint32_t)verts.size());
-		}
-
-		OutputStream writeBuffer;
-		bool status = m_system->m_impl->m_cooking->cookTriangleMesh(meshDesc, writeBuffer);
-
-		InputStream readBuffer(writeBuffer.data, writeBuffer.size);
-		geom.triangleMesh = m_system->m_impl->m_physics->createTriangleMesh(readBuffer);
-		fclose(fp);
-	}
-}
-
-
-void PhysicsSceneImpl::createConvexGeom(const char* path, physx::PxConvexMeshGeometry& geom)
-{
-	FILE* fp;
-	fopen_s(&fp, path, "rb");
-	if(fp)
-	{
-		fseek(fp, 0, SEEK_END);
-		long size = ftell(fp);
-		fseek(fp, 0, SEEK_SET);
-		Array<Vec3> vertices;
-		vertices.resize(size / sizeof(Vec3));
-		fread(&vertices[0], size, 1, fp);
-		fclose(fp);
-		physx::PxConvexMeshDesc meshDesc;
-		meshDesc.points.count = vertices.size();
-		meshDesc.points.stride = sizeof(Vec3);
-		meshDesc.points.data = &vertices[0];
-		meshDesc.flags = physx::PxConvexFlag::eCOMPUTE_CONVEX;
-
-		OutputStream writeBuffer;
-		bool status = m_system->m_impl->m_cooking->cookConvexMesh(meshDesc, writeBuffer);			
-		if(!status)
-			return;
-
-		InputStream readBuffer(writeBuffer.data, writeBuffer.size);
-		physx::PxConvexMesh* mesh = m_system->m_impl->m_physics->createConvexMesh(readBuffer);
-		geom.convexMesh = mesh;
-	}
-}
-
-
-void PhysicsSceneImpl::setControllerPosition(int index, const Vec3& pos)
-{
-	physx::PxExtendedVec3 p(pos.x, pos.y, pos.z);
-	m_controllers[index].m_controller->setPosition(p);
-}
-
-
-void PhysicsScene::render()
-{
-	m_impl->m_scene->getNbActors(physx::PxActorTypeSelectionFlag::eRIGID_STATIC);
-	const physx::PxRenderBuffer& rb = m_impl->m_scene->getRenderBuffer();
-	const physx::PxU32 numLines = rb.getNbLines();
-	const physx::PxU32 numPoints = rb.getNbPoints();
-	const physx::PxU32 numTri = rb.getNbTriangles();
-	if(numLines)
-	{
-		glBegin(GL_LINES);
-		const physx::PxDebugLine* PX_RESTRICT lines = rb.getLines();
-		for(physx::PxU32 i=0; i<numLines; i++)
-		{
-			const physx::PxDebugLine& line = lines[i];
-			GLubyte bytes[3];
-			bytes[0] = (GLubyte)((line.color0 >> 16) & 0xff);
-			bytes[1] = (GLubyte)((line.color0 >> 8) & 0xff);
-			bytes[2] = (GLubyte)((line.color0) & 0xff);
-			glColor3ubv(bytes);
-			glVertex3fv((GLfloat*)&line.pos0);
-			glVertex3fv((GLfloat*)&line.pos1);
-		}
-		glEnd();
-	}
-}
-
-
-void PhysicsScene::update(float time_delta)
-{
-	time_delta = 0.01f;
-	m_impl->m_scene->simulate(time_delta);
-	m_impl->m_scene->fetchResults(true);
-	for(int i = 0; i < m_impl->m_is_dynamic.size(); ++i)
-	{
-		if(m_impl->m_is_dynamic[i])
-		{
-			physx::PxTransform trans = m_impl->m_actors[i]->getGlobalPose();
-			m_impl->m_entities[i].setPosition(trans.p.x, trans.p.y, trans.p.z);
-			m_impl->m_entities[i].setRotation(trans.q.x, trans.q.y, trans.q.z, trans.q.w);
-		}
-	}
-	physx::PxVec3 g(0, time_delta * -9.8f, 0);
-	for(int i = 0; i < m_impl->m_controllers.size(); ++i)
-	{
-		const physx::PxExtendedVec3& p = m_impl->m_controllers[i].m_controller->getPosition();
-		m_impl->m_controllers[i].m_controller->move(g, 0.0001f, time_delta, physx::PxControllerFilters());
-		m_impl->m_controllers[i].m_entity.setPosition((float)p.x, (float)p.y, (float)p.z);
-	}
-}
-
-
-void PhysicsScene::moveController(Component cmp, const Vec3& v, float dt)
-{
-	m_impl->m_controllers[cmp.index].m_controller->move(physx::PxVec3(v.x, v.y, v.z), 0.001f, dt, physx::PxControllerFilters());
-}
-
-
-bool PhysicsScene::raycast(const Vec3& origin, const Vec3& dir, float distance, RaycastHit& result)
-{
-	physx::PxVec3 physx_origin(origin.x, origin.y, origin.z);
-	physx::PxVec3 unit_dir(dir.x, dir.y, dir.z);
-	physx::PxReal max_distance = distance;
-	physx::PxRaycastHit hit;
-
-	const physx::PxSceneQueryFlags outputFlags = physx::PxSceneQueryFlag::eDISTANCE | physx::PxSceneQueryFlag::eIMPACT | physx::PxSceneQueryFlag::eNORMAL;
-
-	bool status = m_impl->m_scene->raycastSingle(physx_origin, unit_dir, max_distance, outputFlags, hit);
-	result.normal.x = hit.normal.x;
-	result.normal.y = hit.normal.y;
-	result.normal.z = hit.normal.z;
-	result.position.x = hit.impact.x;
-	result.position.y = hit.impact.y;
-	result.position.z = hit.impact.z;
-	result.entity.index = -1;
-	if(hit.shape)
-	{
-		physx::PxRigidActor& actor = hit.shape->getActor();
-		if(actor.userData)
-			result.entity.index = (int)actor.userData;
-	}
-	return status;
-}
-
-
-void PhysicsSceneImpl::handleEvent(Event& event)
-{
-	if(event.getType() == EntityMovedEvent::type)
-	{
-		Entity& e = static_cast<EntityMovedEvent&>(event).entity;
-		const Entity::ComponentList& cmps = e.getComponents();
-		for(int i = 0, c = cmps.size(); i < c; ++i)
-		{
-			if(cmps[i].type == BOX_ACTOR_HASH)
-			{
-				Vec3 pos = e.getPosition();
-				physx::PxVec3 pvec(pos.x, pos.y, pos.z);
-				Quat q;
-				e.getMatrix().getRotation(q);
-				physx::PxQuat pquat(q.x, q.y, q.z, q.w);
-				physx::PxTransform trans(pvec, pquat);
-				if(m_actors[cmps[i].index])
-				{
-					m_actors[cmps[i].index]->setGlobalPose(trans, false);
-				}
-				break;
-			}
-			else if(cmps[i].type == CONTROLLER_HASH)
-			{
-				Vec3 pos = e.getPosition();
-				physx::PxExtendedVec3 pvec(pos.x, pos.y, pos.z);
-				m_controllers[cmps[i].index].m_controller->setPosition(pvec);
-				break;
-			}
-		}
-	}
-}
-
-
-void PhysicsScene::getIsDynamic(Component cmp, bool& is)
-{
-	is = m_impl->m_is_dynamic[cmp.index];
-}
-
-
-void PhysicsScene::getHalfExtents(Component cmp, Vec3& size)
-{
-	physx::PxRigidActor* actor = m_impl->m_actors[cmp.index];
-	physx::PxShape* shapes;
-	if(actor->getNbShapes() == 1 && m_impl->m_actors[cmp.index]->getShapes(&shapes, 1))
-	{
-		physx::PxVec3& half = shapes->getGeometry().box().halfExtents;
-		size.x = half.x;
-		size.y = half.y;
-		size.z = half.z;
-	}
-}
-
-
-void PhysicsScene::setHalfExtents(Component cmp, const Vec3& size)
-{
-	physx::PxRigidActor* actor = m_impl->m_actors[cmp.index];
-	physx::PxShape* shapes;
-	if(actor->getNbShapes() == 1 && m_impl->m_actors[cmp.index]->getShapes(&shapes, 1))
-	{
-		physx::PxBoxGeometry box;
-		bool is_box = shapes->getBoxGeometry(box);
-		ASSERT(is_box);
-		physx::PxVec3& half = box.halfExtents;
-		half.x = size.x;
-		half.y = size.y;
-		half.z = size.z;
-		shapes->setGeometry(box);
-	}
-}
-
-
-void PhysicsScene::setIsDynamic(Component cmp, const bool& is)
-{
-	if(m_impl->m_is_dynamic[cmp.index] != is)
-	{
-		m_impl->m_is_dynamic[cmp.index] = is;
-		physx::PxShape* shapes;
-		if(m_impl->m_actors[cmp.index]->getNbShapes() == 1 && m_impl->m_actors[cmp.index]->getShapes(&shapes, 1, 0))
-		{
-			physx::PxGeometryHolder geom = shapes->getGeometry();
-			
-			physx::PxTransform transform;
-			matrix2Transform(cmp.entity.getMatrix(), transform);
-
-			physx::PxRigidActor* actor;
-			if(is)
-			{
-				actor = PxCreateDynamic(*m_impl->m_system->m_impl->m_physics, transform, geom.any(), *m_impl->m_default_material, 1.0f);
-			}
-			else
-			{
-				actor = PxCreateStatic(*m_impl->m_system->m_impl->m_physics, transform, geom.any(), *m_impl->m_default_material);
-			}
-			m_impl->m_scene->removeActor(*m_impl->m_actors[cmp.index]);
-			m_impl->m_actors[cmp.index]->release();
-			m_impl->m_scene->addActor(*actor);
-			m_impl->m_actors[cmp.index] = actor;
-		}
-	}
-}
-
-
-void PhysicsSceneImpl::serializeActor(ISerializer& serializer, int idx)
-{
-	physx::PxShape* shapes;
-	if(m_actors[idx]->getNbShapes() == 1 && m_actors[idx]->getShapes(&shapes, 1))
-	{
-		physx::PxBoxGeometry geom;
-		physx::PxHeightFieldGeometry hf_geom;
-		if (shapes->getBoxGeometry(geom))
-		{
-			serializer.serialize("type", (int32_t)BOX);
-			serializer.serialize("x", geom.halfExtents.x);
-			serializer.serialize("y", geom.halfExtents.y);
-			serializer.serialize("z", geom.halfExtents.z);
-		}
-		else
-		{
-			ASSERT(false);
-		}
-	}
-	else
-	{
-		ASSERT(false);
-	}
-}
-
-
-void PhysicsSceneImpl::deserializeActor(ISerializer& serializer, int idx)
-{
-	ActorType type;
-	serializer.deserialize("type", (int32_t&)type);
-	physx::PxTransform transform;
-	Matrix mtx;
-	m_entities[idx].getMatrix(mtx);
-	matrix2Transform(mtx, transform);
-
-	physx::PxGeometry* geom;
-	physx::PxBoxGeometry box_geom;
-	switch(type)
-	{
-		case BOX:
-			{
-				serializer.deserialize("x", box_geom.halfExtents.x);
-				serializer.deserialize("y", box_geom.halfExtents.y);
-				serializer.deserialize("z", box_geom.halfExtents.z);
-				geom = &box_geom;
-			}
-			break;
-		default:
-			ASSERT(false);
-			break;
-	}
-
-	physx::PxRigidActor* actor;
-	if(m_is_dynamic[idx])
-	{
-		actor = PxCreateDynamic(*m_system->m_impl->m_physics, transform, *geom, *m_default_material, 1.0f);
-	}
-	else
-	{
-		actor = PxCreateStatic(*m_system->m_impl->m_physics, transform, *geom, *m_default_material);
-	}
-	actor->userData = (void*)m_entities[idx].index;
-	m_scene->addActor(*actor);
-	m_actors[idx] = actor;
-	actor->setActorFlag(physx::PxActorFlag::eVISUALIZATION, true);
-
-<<<<<<< HEAD
-	Component cmp(m_entities[idx], BOX_ACTOR_HASH, m_owner, idx);
-	m_universe->getEventManager().emitEvent(ComponentEvent(cmp));
-=======
-	m_universe->addComponent(m_entities[idx], BOX_ACTOR_HASH, m_owner, idx);
->>>>>>> a4a2fedc
-}
-
-
-void PhysicsScene::serialize(ISerializer& serializer)
-{
-	serializer.serialize("count", m_impl->m_shape_sources.size());
-	serializer.beginArray("actors");
-	for(int i = 0; i < m_impl->m_shape_sources.size(); ++i)
-	{
-		serializer.serializeArrayItem(m_impl->m_shape_sources[i]);
-		serializer.serializeArrayItem(m_impl->m_is_dynamic[i]);
-		serializer.serializeArrayItem(m_impl->m_entities[i].index);
-		m_impl->serializeActor(serializer, i);
-	}
-	serializer.endArray();
-	serializer.serialize("count", m_impl->m_controllers.size());
-	serializer.beginArray("controllers");
-	for(int i = 0; i < m_impl->m_controllers.size(); ++i)
-	{
-		serializer.serializeArrayItem(m_impl->m_controllers[i].m_entity.index);
-	}
-	serializer.endArray();
-	serializer.serialize("count", m_impl->m_terrains.size());
-	serializer.beginArray("terrains");
-	for (int i = 0; i < m_impl->m_terrains.size(); ++i)
-	{
-		serializer.serializeArrayItem(m_impl->m_terrains[i]->m_entity.index);
-		serializer.serializeArrayItem(m_impl->m_terrains[i]->m_heightmap->getPath().c_str());
-	}
-	serializer.endArray();}
-
-
-void PhysicsScene::deserialize(ISerializer& serializer)
-{
-	int count;
-	serializer.deserialize("count", count);
-	m_impl->m_shape_sources.resize(count);
-	m_impl->m_is_dynamic.resize(count);
-	m_impl->m_entities.resize(count);
-	m_impl->m_actors.resize(count);
-	serializer.deserializeArrayBegin("actors");
-	for(int i = 0; i < m_impl->m_shape_sources.size(); ++i)
-	{
-		serializer.deserializeArrayItem(m_impl->m_shape_sources[i]);
-		serializer.deserializeArrayItem(m_impl->m_is_dynamic[i]);
-		serializer.deserializeArrayItem(m_impl->m_entities[i].index);
-		m_impl->m_entities[i].universe = m_impl->m_universe;
-		m_impl->deserializeActor(serializer, i);
-	}
-<<<<<<< HEAD
-
-=======
-	serializer.deserializeArrayEnd();
->>>>>>> a4a2fedc
-	serializer.deserialize("count", count);
-	m_impl->m_controllers.clear();
-	serializer.deserializeArrayBegin("controllers");
-	for(int i = 0; i < count; ++i)
-	{
-		int index;
-		serializer.deserializeArrayItem(index);
-		Entity e(m_impl->m_universe, index);
-		createController(e);
-		m_impl->setControllerPosition(i, e.getPosition());
-		m_impl->m_universe->addComponent(e, CONTROLLER_HASH, this, i);
-	}		
-	serializer.deserializeArrayEnd();
-
-	serializer.deserialize("count", count);
-	for (int i = 0; i < m_impl->m_terrains.size(); ++i)
-	{
-		LUX_DELETE(m_impl->m_terrains[i]);
-	}
-	m_impl->m_terrains.clear();
-	serializer.deserializeArrayBegin("terrains");
-	for (int i = 0; i < count; ++i)
-	{
-		int index;
-		serializer.deserializeArrayItem(index);
-		Entity e(m_impl->m_universe, index);
-		createHeightfield(e);
-		char tmp[LUX_MAX_PATH];
-		serializer.deserializeArrayItem(tmp, LUX_MAX_PATH);
-		setHeightmap(Component(e, HEIGHTFIELD_HASH, this, i), string(tmp));
-	}
-	serializer.deserializeArrayEnd();
-}
-
-
-PhysicsSystem& PhysicsScene::getSystem() const
-{
-	return *m_impl->m_system;
-}
-
-
-Terrain::Terrain()
-{
-	m_heightmap = NULL;
-}
-
-
-Terrain::~Terrain()
-{
-	if (m_heightmap)
-	{
-		m_heightmap->getResourceManager().get(ResourceManager::TEXTURE)->unload(*m_heightmap);
-		m_heightmap->getObserverCb().unbind<Terrain, &Terrain::heightmapLoaded>(this);
-	}
-}
-
-
-void Terrain::heightmapLoaded(Resource::State, Resource::State new_state)
-{
-	if (new_state == Resource::State::READY)
-	{
-		m_scene->heightmapLoaded(this);
-	}
-}
-
-
-
-} // !namespace Lux
+#include "physics/physics_scene.h"
+#define WIN32_LEAN_AND_MEAN
+#include <Windows.h>
+#include <cstdio>
+#include <PxPhysicsAPI.h>
+#include "cooking/PxCooking.h"
+#include "core/crc32.h"
+#include "core/event_manager.h"
+#include "core/fs/file_system.h"
+#include "core/fs/ifile.h"
+#include "core/iserializer.h"
+#include "core/log.h"
+#include "core/matrix.h"
+#include "core/path.h"
+#include "core/resource_manager.h"
+#include "core/resource_manager_base.h"
+#include "engine/engine.h"
+#include "graphics/render_scene.h"
+#include "graphics/texture.h"
+#include "universe/component_event.h"
+#include "universe/entity_moved_event.h"
+#include "physics/physics_system.h"
+#include "physics/physics_system_impl.h"
+
+
+namespace Lux
+{
+
+
+class Terrain
+{
+	public:
+		Terrain();
+		~Terrain();
+		void heightmapLoaded(Resource::State, Resource::State new_state);
+
+		PhysicsSceneImpl* m_scene;
+		Entity m_entity;
+		physx::PxRigidActor* m_actor;
+		Texture* m_heightmap;
+};
+
+
+struct PhysicsSceneImpl
+{
+	enum ActorType
+	{
+		BOX
+	};
+
+	void handleEvent(Event& event);
+	void createConvexGeom(const char* path, physx::PxConvexMeshGeometry& geom);
+	void createTriMesh(const char* path, physx::PxTriangleMeshGeometry& geom);
+
+	void setControllerPosition(int index, const Vec3& pos);
+	void serializeActor(ISerializer& serializer, int idx);
+	void deserializeActor(ISerializer& serializer, int idx);
+	void heightmapLoaded(Terrain* terrain);
+
+	struct Controller
+	{
+		physx::PxController* m_controller;
+		Entity m_entity;
+	};
+
+	Universe*					m_universe;
+	Engine*						m_engine;
+	physx::PxScene*				m_scene;
+	PhysicsSystem*				m_system;
+	physx::PxMaterial*			m_default_material;
+	Array<physx::PxRigidActor*>	m_actors;
+	Array<string>				m_shape_sources;
+	
+	Array<bool>					m_is_dynamic;
+	Array<Entity>				m_entities;
+	Array<int>					m_index_map;
+	Array<Controller>			m_controllers;
+	Array<Terrain*>				m_terrains;
+	PhysicsScene*				m_owner;
+};
+
+
+static const uint32_t BOX_ACTOR_HASH = crc32("box_rigid_actor");
+static const uint32_t MESH_ACTOR_HASH = crc32("mesh_rigid_actor");
+static const uint32_t CONTROLLER_HASH = crc32("physical_controller");
+static const uint32_t HEIGHTFIELD_HASH = crc32("physical_heightfield");
+
+struct OutputStream : public physx::PxOutputStream
+{
+	OutputStream()
+	{
+		data = LUX_NEW_ARRAY(uint8_t, 4096);
+		capacity = 4096;
+		size = 0;
+	}
+
+	~OutputStream()
+	{
+		LUX_DELETE_ARRAY(data);
+	}
+
+
+	virtual physx::PxU32 write(const void* src, physx::PxU32 count)
+	{
+		if(size + (int)count > capacity)
+		{
+			int new_capacity = Math::max(size + (int)count, capacity + 4096);
+			uint8_t* new_data = LUX_NEW_ARRAY(unsigned char, new_capacity);
+			memcpy(new_data, data, size);
+			LUX_DELETE_ARRAY(data);
+			data = new_data;
+			capacity = new_capacity;
+		}
+		memcpy(data + size, src, count);
+		size += count;
+		return count;
+	}
+
+	uint8_t* data;
+	int capacity;
+	int size;
+};
+
+
+struct InputStream : public physx::PxInputStream
+{
+	InputStream(unsigned char* data, int size)
+	{
+		this->data = data;
+		this->size = size;
+		pos = 0;
+	}
+
+	virtual physx::PxU32 read(void* dest, physx::PxU32 count)
+	{
+		if(pos + (int)count <= size)
+		{
+			memcpy(dest, data + pos, count);
+			pos += count;
+			return count;
+		}
+		else
+		{
+			memcpy(dest, data + pos, size - pos);
+			int real_count = size - pos;
+			pos = size;
+			return real_count;
+		}
+	}
+
+
+	int pos;
+	int size;
+	unsigned char* data;
+};
+
+
+PhysicsScene::PhysicsScene()
+{
+	m_impl = 0;
+}
+
+	
+bool PhysicsScene::create(PhysicsSystem& system, Universe& universe, Engine& engine)
+{
+	m_impl = LUX_NEW(PhysicsSceneImpl);
+	m_impl->m_owner = this;
+	m_impl->m_universe = &universe;
+	m_impl->m_universe->getEventManager().addListener(EntityMovedEvent::type).bind<PhysicsSceneImpl, &PhysicsSceneImpl::handleEvent>(m_impl);
+	m_impl->m_engine = &engine;
+	physx::PxSceneDesc sceneDesc(system.m_impl->m_physics->getTolerancesScale());
+	sceneDesc.gravity = physx::PxVec3(0.0f, -9.8f, 0.0f);
+	if(!sceneDesc.cpuDispatcher) {
+		physx::PxDefaultCpuDispatcher* cpu_dispatcher = physx::PxDefaultCpuDispatcherCreate(1);
+		if(!cpu_dispatcher)
+			printf("PxDefaultCpuDispatcherCreate failed!");
+		sceneDesc.cpuDispatcher = cpu_dispatcher;
+	} 
+	if(!sceneDesc.filterShader)
+		sceneDesc.filterShader  = &physx::PxDefaultSimulationFilterShader;
+
+	m_impl->m_scene = system.m_impl->m_physics->createScene(sceneDesc);
+	if (!m_impl->m_scene)
+		return false;
+	m_impl->m_scene->setVisualizationParameter(physx::PxVisualizationParameter::eSCALE,     1.0);
+	m_impl->m_scene->setVisualizationParameter(physx::PxVisualizationParameter::eCOLLISION_SHAPES, 1.0f);
+	m_impl->m_scene->setVisualizationParameter(physx::PxVisualizationParameter::eACTOR_AXES, 1.0f);
+	m_impl->m_scene->setVisualizationParameter(physx::PxVisualizationParameter::eCOLLISION_AABBS, 1.0f);
+	m_impl->m_scene->setVisualizationParameter(physx::PxVisualizationParameter::eWORLD_AXES, 1.0f);
+	m_impl->m_system = &system;
+	m_impl->m_default_material = m_impl->m_system->m_impl->m_physics->createMaterial(0.5,0.5,0.5);
+	return true;
+}
+
+
+void PhysicsScene::destroy()
+{
+	m_impl->m_default_material->release();
+	m_impl->m_scene->release();
+	LUX_DELETE(m_impl);
+	m_impl = NULL;
+}
+
+
+void matrix2Transform(const Matrix& mtx, physx::PxTransform& transform)
+{
+	transform.p.x = mtx.m41;
+	transform.p.y = mtx.m42;
+	transform.p.z = mtx.m43;
+	Quat q;
+	mtx.getRotation(q);
+	transform.q.x = q.x;
+	transform.q.y = q.y;
+	transform.q.z = q.z;
+	transform.q.w = q.w;
+}
+
+
+void PhysicsSceneImpl::heightmapLoaded(Terrain* terrain)
+{
+		Array<physx::PxHeightFieldSample> heights;
+		
+		int width = terrain->m_heightmap->getWidth();
+		int height = terrain->m_heightmap->getHeight();
+		const uint8_t* data = terrain->m_heightmap->getData();
+		heights.resize(width * height);
+		int bytes_per_pixel = terrain->m_heightmap->getBytesPerPixel();
+		for (int j = 0; j < height; ++j)
+		{
+			for (int i = 0; i < width; ++i)
+			{
+				int idx = i + j * width;
+				int idx2 = j + i * height;
+				heights[idx].height = data[idx2 * bytes_per_pixel] - 255;
+			}
+		}
+
+		physx::PxHeightFieldDesc hfDesc;
+		hfDesc.format = physx::PxHeightFieldFormat::eS16_TM;
+		hfDesc.nbColumns = width;
+		hfDesc.nbRows = height;
+		hfDesc.samples.data = &heights[0];
+		hfDesc.samples.stride = sizeof(physx::PxHeightFieldSample);
+
+		physx::PxHeightField* heightfield = m_system->m_impl->m_physics->createHeightField(hfDesc);
+		physx::PxHeightFieldGeometry hfGeom(heightfield, physx::PxMeshGeometryFlags(), 0.1f, 1.0f, 1.0f);
+		
+		if (terrain->m_actor)
+		{
+			physx::PxRigidActor* actor = terrain->m_actor;
+			m_scene->removeActor(*actor);
+			actor->release();
+			terrain->m_actor = NULL;
+		}
+
+		physx::PxTransform transform;
+		Matrix mtx;
+		terrain->m_entity.getMatrix(mtx);
+		matrix2Transform(mtx, transform);
+
+		physx::PxRigidActor* actor;
+		actor = PxCreateStatic(*m_system->m_impl->m_physics, transform, hfGeom, *m_default_material);
+		if (actor)
+		{
+			actor->setActorFlag(physx::PxActorFlag::eVISUALIZATION, true);
+			actor->userData = (void*)terrain->m_entity.index;
+			m_scene->addActor(*actor);
+			terrain->m_actor = actor;
+		}
+		else
+		{
+			g_log_error.log("PhysX", "Could not create PhysX heightfield %s", terrain->m_heightmap->getPath().c_str());
+		}
+}
+
+
+void PhysicsScene::destroyActor(Component cmp)
+{
+	ASSERT(cmp.type == BOX_ACTOR_HASH);
+	int inner_index = m_impl->m_index_map[cmp.index];
+	m_impl->m_scene->removeActor(*m_impl->m_actors[inner_index]);
+	m_impl->m_actors[inner_index]->release();
+	m_impl->m_universe->getEventManager().emitEvent(ComponentEvent(cmp, false));
+	m_impl->m_actors.eraseFast(inner_index);
+	m_impl->m_shape_sources.eraseFast(inner_index);
+	m_impl->m_is_dynamic.eraseFast(inner_index);
+	m_impl->m_entities.eraseFast(inner_index);
+	for(int i = 0; i < m_impl->m_index_map.size(); ++i)
+	{
+		if(m_impl->m_index_map[i] == m_impl->m_entities.size())
+		{
+			m_impl->m_index_map[i] = inner_index;
+			break;
+		}
+	}
+	m_impl->m_index_map[cmp.index] = -1;
+	m_impl->m_universe->getEventManager().emitEvent(ComponentEvent(cmp, false));
+}
+
+
+Component PhysicsScene::createHeightfield(Entity entity)
+{
+	Terrain* terrain = LUX_NEW(Terrain);
+	Component cmp(entity, HEIGHTFIELD_HASH, this, m_impl->m_terrains.size());
+	m_impl->m_terrains.push(terrain);
+	terrain->m_heightmap = NULL;
+	terrain->m_scene = m_impl;
+	terrain->m_actor = NULL;
+	terrain->m_entity = entity;
+
+	m_impl->m_universe->getEventManager().emitEvent(ComponentEvent(cmp));
+	return cmp;
+}
+
+
+Component PhysicsScene::createController(Entity entity)
+{
+	physx::PxCapsuleControllerDesc cDesc;
+	cDesc.material			= m_impl->m_default_material;
+	cDesc.height			= 1.8f;
+	cDesc.radius			= 0.25f;
+	cDesc.slopeLimit		= 0.0f;
+	cDesc.contactOffset		= 0.1f;
+	cDesc.stepOffset		= 0.02f;
+	cDesc.callback			= NULL;
+	cDesc.behaviorCallback	= NULL;
+	Vec3 position = entity.getPosition();
+	cDesc.position.set(position.x, position.y, position.z);
+	PhysicsSceneImpl::Controller c;
+	c.m_controller = m_impl->m_system->m_impl->m_controller_manager->createController(*m_impl->m_system->m_impl->m_physics, m_impl->m_scene, cDesc);
+	c.m_entity = entity;
+
+	m_impl->m_controllers.push(c);
+	
+	Component cmp(entity, CONTROLLER_HASH, this, m_impl->m_controllers.size() - 1);
+	m_impl->m_universe->getEventManager().emitEvent(ComponentEvent(cmp));
+	return cmp;
+}
+
+
+Component PhysicsScene::createBoxRigidActor(Entity entity)
+{
+	int new_index = m_impl->m_entities.size();
+	for(int i = 0; i < m_impl->m_index_map.size(); ++i)
+	{
+		if(m_impl->m_index_map[i] == -1) 
+		{
+			new_index = i;
+			break;
+		}
+	}
+	if(new_index == m_impl->m_entities.size())
+	{
+		m_impl->m_actors.push(0);
+		m_impl->m_shape_sources.push(string(""));
+		m_impl->m_is_dynamic.push(false);
+		m_impl->m_entities.push(entity);
+	}
+	else
+	{
+		m_impl->m_actors[new_index] = 0;
+		m_impl->m_shape_sources[new_index] = "";
+		m_impl->m_is_dynamic[new_index] = false;
+		m_impl->m_entities[new_index] = entity;
+	}
+
+	physx::PxBoxGeometry geom;
+	geom.halfExtents.x = 1;
+	geom.halfExtents.y = 1;
+	geom.halfExtents.z = 1;
+	physx::PxTransform transform;
+	Matrix mtx;
+	entity.getMatrix(mtx);
+	matrix2Transform(mtx, transform);
+
+	physx::PxRigidStatic* actor = PxCreateStatic(*m_impl->m_system->m_impl->m_physics, transform, geom, *m_impl->m_default_material);
+	actor->userData = (void*)entity.index;
+	m_impl->m_scene->addActor(*actor);
+	m_impl->m_scene->simulate(0.01f);
+	m_impl->m_scene->fetchResults(true);
+	m_impl->m_actors[new_index] = actor;
+	actor->setActorFlag(physx::PxActorFlag::eVISUALIZATION, true);
+
+	Component cmp(entity, BOX_ACTOR_HASH, this, m_impl->m_actors.size() - 1);
+	m_impl->m_universe->getEventManager().emitEvent(ComponentEvent(cmp));
+	return cmp;
+}
+
+
+Component PhysicsScene::createMeshRigidActor(Entity entity)
+{
+	int new_index = m_impl->m_entities.size();
+	for (int i = 0; i < m_impl->m_index_map.size(); ++i)
+	{
+		if (m_impl->m_index_map[i] == -1)
+		{
+			new_index = i;
+			break;
+		}
+	}
+	if (new_index == m_impl->m_entities.size())
+	{
+		m_impl->m_actors.push(NULL);
+		m_impl->m_shape_sources.push(string(""));
+		m_impl->m_is_dynamic.push(false);
+		m_impl->m_entities.push(entity);
+	}
+	else
+	{
+		m_impl->m_actors[new_index] = NULL;
+		m_impl->m_shape_sources[new_index] = "";
+		m_impl->m_is_dynamic[new_index] = false;
+		m_impl->m_entities[new_index] = entity;
+	}
+
+	Component cmp(entity, MESH_ACTOR_HASH, this, m_impl->m_actors.size() - 1);
+	m_impl->m_universe->getEventManager().emitEvent(ComponentEvent(cmp));
+	return cmp;
+}
+
+
+void PhysicsScene::getHeightmap(Component cmp, string& str)
+{
+	str = m_impl->m_terrains[cmp.index]->m_heightmap ? m_impl->m_terrains[cmp.index]->m_heightmap->getPath().c_str() : "";
+}
+
+
+void PhysicsScene::setHeightmap(Component cmp, const string& str)
+{
+	if (m_impl->m_terrains[cmp.index]->m_heightmap)
+	{
+		m_impl->m_engine->getResourceManager().get(ResourceManager::TEXTURE)->unload(*m_impl->m_terrains[cmp.index]->m_heightmap);
+		m_impl->m_terrains[cmp.index]->m_heightmap->getObserverCb().unbind<Terrain, &Terrain::heightmapLoaded>(m_impl->m_terrains[cmp.index]);
+	}
+	m_impl->m_terrains[cmp.index]->m_heightmap = static_cast<Texture*>(m_impl->m_engine->getResourceManager().get(ResourceManager::TEXTURE)->load(str.c_str()));
+	m_impl->m_terrains[cmp.index]->m_heightmap->getObserverCb().bind<Terrain, &Terrain::heightmapLoaded>(m_impl->m_terrains[cmp.index]);
+	m_impl->m_terrains[cmp.index]->m_heightmap->setNonGL(true);
+	if (m_impl->m_terrains[cmp.index]->m_heightmap->isReady())
+	{
+		m_impl->m_terrains[cmp.index]->heightmapLoaded(Resource::State::LOADING, Resource::State::READY);
+	}
+}
+
+
+void PhysicsScene::getShapeSource(Component cmp, string& str)
+{
+	str = m_impl->m_shape_sources[cmp.index];
+}
+
+
+void PhysicsScene::setShapeSource(Component cmp, const string& str)
+{
+	if(m_impl->m_actors[cmp.index] && m_impl->m_shape_sources[cmp.index] == str && m_impl->m_is_dynamic[cmp.index] == !m_impl->m_actors[cmp.index]->isRigidStatic())
+	{
+		return;
+	}
+
+	physx::PxTriangleMeshGeometry geom;
+	m_impl->createTriMesh(str.c_str(), geom);
+	
+	physx::PxTransform transform;
+	Matrix mtx;
+	cmp.entity.getMatrix(mtx);
+	matrix2Transform(mtx, transform);
+
+	if (m_impl->m_actors[cmp.index])
+	{
+		m_impl->m_scene->removeActor(*m_impl->m_actors[cmp.index]);
+		m_impl->m_actors[cmp.index]->release();
+		m_impl->m_actors[cmp.index] = NULL;
+	}
+
+	physx::PxRigidActor* actor;
+	if (m_impl->m_is_dynamic[cmp.index])
+	{
+		actor = PxCreateDynamic(*m_impl->m_system->m_impl->m_physics, transform, geom, *m_impl->m_default_material, 1.0f);
+	}
+	else
+	{
+		actor = PxCreateStatic(*m_impl->m_system->m_impl->m_physics, transform, geom, *m_impl->m_default_material);
+	}
+	if(actor)
+	{
+		actor->setActorFlag(physx::PxActorFlag::eVISUALIZATION, true);
+		actor->userData = (void*)cmp.entity.index;
+		m_impl->m_scene->addActor(*actor);
+		m_impl->m_actors[cmp.index] = actor;
+		m_impl->m_shape_sources[cmp.index] = str;
+	}
+	else
+	{
+		g_log_error.log("PhysX", "Could not create PhysX mesh %s", str.c_str());
+	}
+}
+
+
+void PhysicsSceneImpl::createTriMesh(const char* path, physx::PxTriangleMeshGeometry& geom)
+{
+	/// TODO
+	FILE* fp;
+	fopen_s(&fp, path, "rb");
+	if(fp)
+	{
+		Array<Vec3> verts;
+		int num_verts, num_indices;
+		Array<uint32_t> tris;
+
+		fread(&num_verts, sizeof(num_verts), 1, fp);
+		verts.resize(num_verts);
+		fread(&verts[0], sizeof(Vec3), num_verts, fp);
+		fread(&num_indices, sizeof(num_indices), 1, fp);
+		tris.resize(num_indices);
+		fread(&tris[0], sizeof(uint32_t), num_indices, fp);
+		physx::PxTriangleMeshDesc meshDesc;
+		meshDesc.points.count = num_verts;
+		meshDesc.points.stride = sizeof(physx::PxVec3);
+		meshDesc.points.data = &verts[0];
+
+		meshDesc.triangles.count = num_indices / 3;
+		meshDesc.triangles.stride = 3 * sizeof(physx::PxU32);
+		meshDesc.triangles.data	= &tris[0];
+
+		for(int i = 0; i < num_indices; ++i)
+		{
+			ASSERT(tris[i] < (uint32_t)verts.size());
+		}
+
+		OutputStream writeBuffer;
+		bool status = m_system->m_impl->m_cooking->cookTriangleMesh(meshDesc, writeBuffer);
+
+		InputStream readBuffer(writeBuffer.data, writeBuffer.size);
+		geom.triangleMesh = m_system->m_impl->m_physics->createTriangleMesh(readBuffer);
+		fclose(fp);
+	}
+}
+
+
+void PhysicsSceneImpl::createConvexGeom(const char* path, physx::PxConvexMeshGeometry& geom)
+{
+	FILE* fp;
+	fopen_s(&fp, path, "rb");
+	if(fp)
+	{
+		fseek(fp, 0, SEEK_END);
+		long size = ftell(fp);
+		fseek(fp, 0, SEEK_SET);
+		Array<Vec3> vertices;
+		vertices.resize(size / sizeof(Vec3));
+		fread(&vertices[0], size, 1, fp);
+		fclose(fp);
+		physx::PxConvexMeshDesc meshDesc;
+		meshDesc.points.count = vertices.size();
+		meshDesc.points.stride = sizeof(Vec3);
+		meshDesc.points.data = &vertices[0];
+		meshDesc.flags = physx::PxConvexFlag::eCOMPUTE_CONVEX;
+
+		OutputStream writeBuffer;
+		bool status = m_system->m_impl->m_cooking->cookConvexMesh(meshDesc, writeBuffer);			
+		if(!status)
+			return;
+
+		InputStream readBuffer(writeBuffer.data, writeBuffer.size);
+		physx::PxConvexMesh* mesh = m_system->m_impl->m_physics->createConvexMesh(readBuffer);
+		geom.convexMesh = mesh;
+	}
+}
+
+
+void PhysicsSceneImpl::setControllerPosition(int index, const Vec3& pos)
+{
+	physx::PxExtendedVec3 p(pos.x, pos.y, pos.z);
+	m_controllers[index].m_controller->setPosition(p);
+}
+
+
+void PhysicsScene::render()
+{
+	m_impl->m_scene->getNbActors(physx::PxActorTypeSelectionFlag::eRIGID_STATIC);
+	const physx::PxRenderBuffer& rb = m_impl->m_scene->getRenderBuffer();
+	const physx::PxU32 numLines = rb.getNbLines();
+	const physx::PxU32 numPoints = rb.getNbPoints();
+	const physx::PxU32 numTri = rb.getNbTriangles();
+	if(numLines)
+	{
+		glBegin(GL_LINES);
+		const physx::PxDebugLine* PX_RESTRICT lines = rb.getLines();
+		for(physx::PxU32 i=0; i<numLines; i++)
+		{
+			const physx::PxDebugLine& line = lines[i];
+			GLubyte bytes[3];
+			bytes[0] = (GLubyte)((line.color0 >> 16) & 0xff);
+			bytes[1] = (GLubyte)((line.color0 >> 8) & 0xff);
+			bytes[2] = (GLubyte)((line.color0) & 0xff);
+			glColor3ubv(bytes);
+			glVertex3fv((GLfloat*)&line.pos0);
+			glVertex3fv((GLfloat*)&line.pos1);
+		}
+		glEnd();
+	}
+}
+
+
+void PhysicsScene::update(float time_delta)
+{
+	time_delta = 0.01f;
+	m_impl->m_scene->simulate(time_delta);
+	m_impl->m_scene->fetchResults(true);
+	for(int i = 0; i < m_impl->m_is_dynamic.size(); ++i)
+	{
+		if(m_impl->m_is_dynamic[i])
+		{
+			physx::PxTransform trans = m_impl->m_actors[i]->getGlobalPose();
+			m_impl->m_entities[i].setPosition(trans.p.x, trans.p.y, trans.p.z);
+			m_impl->m_entities[i].setRotation(trans.q.x, trans.q.y, trans.q.z, trans.q.w);
+		}
+	}
+	physx::PxVec3 g(0, time_delta * -9.8f, 0);
+	for(int i = 0; i < m_impl->m_controllers.size(); ++i)
+	{
+		const physx::PxExtendedVec3& p = m_impl->m_controllers[i].m_controller->getPosition();
+		m_impl->m_controllers[i].m_controller->move(g, 0.0001f, time_delta, physx::PxControllerFilters());
+		m_impl->m_controllers[i].m_entity.setPosition((float)p.x, (float)p.y, (float)p.z);
+	}
+}
+
+
+void PhysicsScene::moveController(Component cmp, const Vec3& v, float dt)
+{
+	m_impl->m_controllers[cmp.index].m_controller->move(physx::PxVec3(v.x, v.y, v.z), 0.001f, dt, physx::PxControllerFilters());
+}
+
+
+bool PhysicsScene::raycast(const Vec3& origin, const Vec3& dir, float distance, RaycastHit& result)
+{
+	physx::PxVec3 physx_origin(origin.x, origin.y, origin.z);
+	physx::PxVec3 unit_dir(dir.x, dir.y, dir.z);
+	physx::PxReal max_distance = distance;
+	physx::PxRaycastHit hit;
+
+	const physx::PxSceneQueryFlags outputFlags = physx::PxSceneQueryFlag::eDISTANCE | physx::PxSceneQueryFlag::eIMPACT | physx::PxSceneQueryFlag::eNORMAL;
+
+	bool status = m_impl->m_scene->raycastSingle(physx_origin, unit_dir, max_distance, outputFlags, hit);
+	result.normal.x = hit.normal.x;
+	result.normal.y = hit.normal.y;
+	result.normal.z = hit.normal.z;
+	result.position.x = hit.impact.x;
+	result.position.y = hit.impact.y;
+	result.position.z = hit.impact.z;
+	result.entity.index = -1;
+	if(hit.shape)
+	{
+		physx::PxRigidActor& actor = hit.shape->getActor();
+		if(actor.userData)
+			result.entity.index = (int)actor.userData;
+	}
+	return status;
+}
+
+
+void PhysicsSceneImpl::handleEvent(Event& event)
+{
+	if(event.getType() == EntityMovedEvent::type)
+	{
+		Entity& e = static_cast<EntityMovedEvent&>(event).entity;
+		const Entity::ComponentList& cmps = e.getComponents();
+		for(int i = 0, c = cmps.size(); i < c; ++i)
+		{
+			if(cmps[i].type == BOX_ACTOR_HASH)
+			{
+				Vec3 pos = e.getPosition();
+				physx::PxVec3 pvec(pos.x, pos.y, pos.z);
+				Quat q;
+				e.getMatrix().getRotation(q);
+				physx::PxQuat pquat(q.x, q.y, q.z, q.w);
+				physx::PxTransform trans(pvec, pquat);
+				if(m_actors[cmps[i].index])
+				{
+					m_actors[cmps[i].index]->setGlobalPose(trans, false);
+				}
+				break;
+			}
+			else if(cmps[i].type == CONTROLLER_HASH)
+			{
+				Vec3 pos = e.getPosition();
+				physx::PxExtendedVec3 pvec(pos.x, pos.y, pos.z);
+				m_controllers[cmps[i].index].m_controller->setPosition(pvec);
+				break;
+			}
+		}
+	}
+}
+
+
+void PhysicsScene::getIsDynamic(Component cmp, bool& is)
+{
+	is = m_impl->m_is_dynamic[cmp.index];
+}
+
+
+void PhysicsScene::getHalfExtents(Component cmp, Vec3& size)
+{
+	physx::PxRigidActor* actor = m_impl->m_actors[cmp.index];
+	physx::PxShape* shapes;
+	if(actor->getNbShapes() == 1 && m_impl->m_actors[cmp.index]->getShapes(&shapes, 1))
+	{
+		physx::PxVec3& half = shapes->getGeometry().box().halfExtents;
+		size.x = half.x;
+		size.y = half.y;
+		size.z = half.z;
+	}
+}
+
+
+void PhysicsScene::setHalfExtents(Component cmp, const Vec3& size)
+{
+	physx::PxRigidActor* actor = m_impl->m_actors[cmp.index];
+	physx::PxShape* shapes;
+	if(actor->getNbShapes() == 1 && m_impl->m_actors[cmp.index]->getShapes(&shapes, 1))
+	{
+		physx::PxBoxGeometry box;
+		bool is_box = shapes->getBoxGeometry(box);
+		ASSERT(is_box);
+		physx::PxVec3& half = box.halfExtents;
+		half.x = size.x;
+		half.y = size.y;
+		half.z = size.z;
+		shapes->setGeometry(box);
+	}
+}
+
+
+void PhysicsScene::setIsDynamic(Component cmp, const bool& is)
+{
+	if(m_impl->m_is_dynamic[cmp.index] != is)
+	{
+		m_impl->m_is_dynamic[cmp.index] = is;
+		physx::PxShape* shapes;
+		if(m_impl->m_actors[cmp.index]->getNbShapes() == 1 && m_impl->m_actors[cmp.index]->getShapes(&shapes, 1, 0))
+		{
+			physx::PxGeometryHolder geom = shapes->getGeometry();
+			
+			physx::PxTransform transform;
+			matrix2Transform(cmp.entity.getMatrix(), transform);
+
+			physx::PxRigidActor* actor;
+			if(is)
+			{
+				actor = PxCreateDynamic(*m_impl->m_system->m_impl->m_physics, transform, geom.any(), *m_impl->m_default_material, 1.0f);
+			}
+			else
+			{
+				actor = PxCreateStatic(*m_impl->m_system->m_impl->m_physics, transform, geom.any(), *m_impl->m_default_material);
+			}
+			m_impl->m_scene->removeActor(*m_impl->m_actors[cmp.index]);
+			m_impl->m_actors[cmp.index]->release();
+			m_impl->m_scene->addActor(*actor);
+			m_impl->m_actors[cmp.index] = actor;
+		}
+	}
+}
+
+
+void PhysicsSceneImpl::serializeActor(ISerializer& serializer, int idx)
+{
+	physx::PxShape* shapes;
+	if(m_actors[idx]->getNbShapes() == 1 && m_actors[idx]->getShapes(&shapes, 1))
+	{
+		physx::PxBoxGeometry geom;
+		physx::PxHeightFieldGeometry hf_geom;
+		if (shapes->getBoxGeometry(geom))
+		{
+			serializer.serialize("type", (int32_t)BOX);
+			serializer.serialize("x", geom.halfExtents.x);
+			serializer.serialize("y", geom.halfExtents.y);
+			serializer.serialize("z", geom.halfExtents.z);
+		}
+		else
+		{
+			ASSERT(false);
+		}
+	}
+	else
+	{
+		ASSERT(false);
+	}
+}
+
+
+void PhysicsSceneImpl::deserializeActor(ISerializer& serializer, int idx)
+{
+	ActorType type;
+	serializer.deserialize("type", (int32_t&)type);
+	physx::PxTransform transform;
+	Matrix mtx;
+	m_entities[idx].getMatrix(mtx);
+	matrix2Transform(mtx, transform);
+
+	physx::PxGeometry* geom;
+	physx::PxBoxGeometry box_geom;
+	switch(type)
+	{
+		case BOX:
+			{
+				serializer.deserialize("x", box_geom.halfExtents.x);
+				serializer.deserialize("y", box_geom.halfExtents.y);
+				serializer.deserialize("z", box_geom.halfExtents.z);
+				geom = &box_geom;
+			}
+			break;
+		default:
+			ASSERT(false);
+			break;
+	}
+
+	physx::PxRigidActor* actor;
+	if(m_is_dynamic[idx])
+	{
+		actor = PxCreateDynamic(*m_system->m_impl->m_physics, transform, *geom, *m_default_material, 1.0f);
+	}
+	else
+	{
+		actor = PxCreateStatic(*m_system->m_impl->m_physics, transform, *geom, *m_default_material);
+	}
+	actor->userData = (void*)m_entities[idx].index;
+	m_scene->addActor(*actor);
+	m_actors[idx] = actor;
+	actor->setActorFlag(physx::PxActorFlag::eVISUALIZATION, true);
+
+	m_universe->addComponent(m_entities[idx], BOX_ACTOR_HASH, m_owner, idx);
+}
+
+
+void PhysicsScene::serialize(ISerializer& serializer)
+{
+	serializer.serialize("count", m_impl->m_shape_sources.size());
+	serializer.beginArray("actors");
+	for(int i = 0; i < m_impl->m_shape_sources.size(); ++i)
+	{
+		serializer.serializeArrayItem(m_impl->m_shape_sources[i]);
+		serializer.serializeArrayItem(m_impl->m_is_dynamic[i]);
+		serializer.serializeArrayItem(m_impl->m_entities[i].index);
+		m_impl->serializeActor(serializer, i);
+	}
+	serializer.endArray();
+	serializer.serialize("count", m_impl->m_controllers.size());
+	serializer.beginArray("controllers");
+	for(int i = 0; i < m_impl->m_controllers.size(); ++i)
+	{
+		serializer.serializeArrayItem(m_impl->m_controllers[i].m_entity.index);
+	}
+	serializer.endArray();
+	serializer.serialize("count", m_impl->m_terrains.size());
+	serializer.beginArray("terrains");
+	for (int i = 0; i < m_impl->m_terrains.size(); ++i)
+	{
+		serializer.serializeArrayItem(m_impl->m_terrains[i]->m_entity.index);
+		serializer.serializeArrayItem(m_impl->m_terrains[i]->m_heightmap->getPath().c_str());
+	}
+	serializer.endArray();}
+
+
+void PhysicsScene::deserialize(ISerializer& serializer)
+{
+	int count;
+	serializer.deserialize("count", count);
+	m_impl->m_shape_sources.resize(count);
+	m_impl->m_is_dynamic.resize(count);
+	m_impl->m_entities.resize(count);
+	m_impl->m_actors.resize(count);
+	serializer.deserializeArrayBegin("actors");
+	for(int i = 0; i < m_impl->m_shape_sources.size(); ++i)
+	{
+		serializer.deserializeArrayItem(m_impl->m_shape_sources[i]);
+		serializer.deserializeArrayItem(m_impl->m_is_dynamic[i]);
+		serializer.deserializeArrayItem(m_impl->m_entities[i].index);
+		m_impl->m_entities[i].universe = m_impl->m_universe;
+		m_impl->deserializeActor(serializer, i);
+	}
+	serializer.deserializeArrayEnd();
+	serializer.deserialize("count", count);
+	m_impl->m_controllers.clear();
+	serializer.deserializeArrayBegin("controllers");
+	for(int i = 0; i < count; ++i)
+	{
+		int index;
+		serializer.deserializeArrayItem(index);
+		Entity e(m_impl->m_universe, index);
+		createController(e);
+		m_impl->setControllerPosition(i, e.getPosition());
+		m_impl->m_universe->addComponent(e, CONTROLLER_HASH, this, i);
+	}		
+	serializer.deserializeArrayEnd();
+
+	serializer.deserialize("count", count);
+	for (int i = 0; i < m_impl->m_terrains.size(); ++i)
+	{
+		LUX_DELETE(m_impl->m_terrains[i]);
+	}
+	m_impl->m_terrains.clear();
+	serializer.deserializeArrayBegin("terrains");
+	for (int i = 0; i < count; ++i)
+	{
+		int index;
+		serializer.deserializeArrayItem(index);
+		Entity e(m_impl->m_universe, index);
+		createHeightfield(e);
+		char tmp[LUX_MAX_PATH];
+		serializer.deserializeArrayItem(tmp, LUX_MAX_PATH);
+		setHeightmap(Component(e, HEIGHTFIELD_HASH, this, i), string(tmp));
+	}
+	serializer.deserializeArrayEnd();
+}
+
+
+PhysicsSystem& PhysicsScene::getSystem() const
+{
+	return *m_impl->m_system;
+}
+
+
+Terrain::Terrain()
+{
+	m_heightmap = NULL;
+}
+
+
+Terrain::~Terrain()
+{
+	if (m_heightmap)
+	{
+		m_heightmap->getResourceManager().get(ResourceManager::TEXTURE)->unload(*m_heightmap);
+		m_heightmap->getObserverCb().unbind<Terrain, &Terrain::heightmapLoaded>(this);
+	}
+}
+
+
+void Terrain::heightmapLoaded(Resource::State, Resource::State new_state)
+{
+	if (new_state == Resource::State::READY)
+	{
+		m_scene->heightmapLoaded(this);
+	}
+}
+
+
+
+} // !namespace Lux