--- conflicted
+++ resolved
@@ -16,13 +16,9 @@
 			WinSpinMutex(bool locked);
 
 		private:
-<<<<<<< HEAD
-			CRITICAL_SECTION m_id;
-=======
 			~WinSpinMutex();
 
-			LPCRITICAL_SECTION m_id;
->>>>>>> f4640b0d
+			CRITICAL_SECTION m_id;
 		};
 
 		SpinMutex* SpinMutex::create(bool locked)
