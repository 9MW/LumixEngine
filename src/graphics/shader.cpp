#include "graphics/shader.h"
#include "core/file_system.h"
#include "core/ifile.h"
#include "core/matrix.h"
#include "core/vec3.h"
#include "graphics/gl_ext.h"

namespace Lux
{


Shader::Shader(const Path& path, ResourceManager& resource_manager)
	: Resource(path, resource_manager)
	, m_vertex_id()
	, m_fragment_id()
{
	m_program_id = glCreateProgram();
}

Shader::~Shader()
{
	glDeleteProgram(m_program_id);
	glDeleteShader(m_vertex_id);
	glDeleteShader(m_fragment_id);
}

void Shader::apply()
{
	glUseProgram(m_program_id);
}	


void Shader::setUniform(const char* name, int value)
{
	GLint loc = glGetUniformLocation(m_program_id, name);
	if(loc >= 0)
	{
		glProgramUniform1i(m_program_id, loc, value);
	}
}


void Shader::setUniform(const char* name, const Vec3& value)
{
	GLint loc = glGetUniformLocation(m_program_id, name);
	if(loc >= 0)
	{
		glProgramUniform3f(m_program_id, loc, value.x, value.y, value.z);
	}
}


void Shader::setUniform(const char* name, GLfloat value)
{
	GLint loc = glGetUniformLocation(m_program_id, name);
	if(loc >= 0)
	{
		glProgramUniform1f(m_program_id, loc, value);
	}
}


void Shader::setUniform(const char* name, const Matrix& mtx)
{
	GLint loc = glGetUniformLocation(m_program_id, name);
	if(loc >= 0)
	{
		glProgramUniformMatrix4fv(m_program_id, loc, 1, false, &mtx.m11);
	}
}

void Shader::setUniform(const char* name, const Matrix* matrices, int count)
{
	GLint loc = glGetUniformLocation(m_program_id, name);
<<<<<<< HEAD
	if(loc >= 0) // this is here because of bug in some gl implementations
	{
		glProgramUniformMatrix4fv(m_program_id, loc, count, false, &matrices[0].m11);
	}
=======
	if(loc != -1)
		glProgramUniformMatrix4fv(m_program_id, loc, count, false, &matrices[0].m11);
}

GLuint Shader::attach(GLenum type, const char* src, int32_t length)
{
	GLuint id = glCreateShader(type);
	glShaderSource(id, 1, (const GLchar**)&src, &length);
	glCompileShader(id);
	glAttachShader(m_program_id, id);
	return id;
}

void Shader::loaded(FS::IFile* file, bool success, FS::FileSystem& fs)
{
	if(success)
	{
		int32_t size = (int32_t)file->size();
		TODO("Use here some shared buffer")
		char* buf = LUX_NEW_ARRAY(char, size);
		file->read(buf, size);
		
		char* end = strstr(buf, "//~VS");		
		ASSERT(end);
		int32_t vs_len = (int32_t)(end - buf);
		buf[vs_len-1] = 0;
		m_vertex_id = attach(GL_VERTEX_SHADER, buf, vs_len);
		m_fragment_id = attach(GL_FRAGMENT_SHADER, buf + vs_len, size - vs_len);
		glLinkProgram(m_program_id);
		m_vertex_attributes_ids[0] = glGetAttribLocation(m_program_id, "bone_weights");
		m_vertex_attributes_ids[1] = glGetAttribLocation(m_program_id, "bone_indices");

		LUX_DELETE_ARRAY(buf);

		m_size = file->size();
		decrementDepCount();
	}

	fs.close(file);
}

void Shader::doUnload(void)
{
	TODO("Implement Shader Unload");

	m_size = 0;
	onEmpty();
}

FS::ReadCallback Shader::getReadCallback()
{
	FS::ReadCallback cb;
	cb.bind<Shader, &Shader::loaded>(this);
	return cb;
>>>>>>> 7f2308b7
}


} // ~namespace Lux
<|MERGE_RESOLUTION|>--- conflicted
+++ resolved
@@ -1,139 +1,134 @@
-#include "graphics/shader.h"
-#include "core/file_system.h"
-#include "core/ifile.h"
-#include "core/matrix.h"
-#include "core/vec3.h"
-#include "graphics/gl_ext.h"
-
-namespace Lux
-{
-
-
-Shader::Shader(const Path& path, ResourceManager& resource_manager)
-	: Resource(path, resource_manager)
-	, m_vertex_id()
-	, m_fragment_id()
-{
-	m_program_id = glCreateProgram();
-}
-
-Shader::~Shader()
-{
-	glDeleteProgram(m_program_id);
-	glDeleteShader(m_vertex_id);
-	glDeleteShader(m_fragment_id);
-}
-
-void Shader::apply()
-{
-	glUseProgram(m_program_id);
-}	
-
-
-void Shader::setUniform(const char* name, int value)
-{
-	GLint loc = glGetUniformLocation(m_program_id, name);
-	if(loc >= 0)
-	{
-		glProgramUniform1i(m_program_id, loc, value);
-	}
-}
-
-
-void Shader::setUniform(const char* name, const Vec3& value)
-{
-	GLint loc = glGetUniformLocation(m_program_id, name);
-	if(loc >= 0)
-	{
-		glProgramUniform3f(m_program_id, loc, value.x, value.y, value.z);
-	}
-}
-
-
-void Shader::setUniform(const char* name, GLfloat value)
-{
-	GLint loc = glGetUniformLocation(m_program_id, name);
-	if(loc >= 0)
-	{
-		glProgramUniform1f(m_program_id, loc, value);
-	}
-}
-
-
-void Shader::setUniform(const char* name, const Matrix& mtx)
-{
-	GLint loc = glGetUniformLocation(m_program_id, name);
-	if(loc >= 0)
-	{
-		glProgramUniformMatrix4fv(m_program_id, loc, 1, false, &mtx.m11);
-	}
-}
-
-void Shader::setUniform(const char* name, const Matrix* matrices, int count)
-{
-	GLint loc = glGetUniformLocation(m_program_id, name);
-<<<<<<< HEAD
-	if(loc >= 0) // this is here because of bug in some gl implementations
-	{
-		glProgramUniformMatrix4fv(m_program_id, loc, count, false, &matrices[0].m11);
-	}
-=======
-	if(loc != -1)
-		glProgramUniformMatrix4fv(m_program_id, loc, count, false, &matrices[0].m11);
-}
-
-GLuint Shader::attach(GLenum type, const char* src, int32_t length)
-{
-	GLuint id = glCreateShader(type);
-	glShaderSource(id, 1, (const GLchar**)&src, &length);
-	glCompileShader(id);
-	glAttachShader(m_program_id, id);
-	return id;
-}
-
-void Shader::loaded(FS::IFile* file, bool success, FS::FileSystem& fs)
-{
-	if(success)
-	{
-		int32_t size = (int32_t)file->size();
-		TODO("Use here some shared buffer")
-		char* buf = LUX_NEW_ARRAY(char, size);
-		file->read(buf, size);
-		
-		char* end = strstr(buf, "//~VS");		
-		ASSERT(end);
-		int32_t vs_len = (int32_t)(end - buf);
-		buf[vs_len-1] = 0;
-		m_vertex_id = attach(GL_VERTEX_SHADER, buf, vs_len);
-		m_fragment_id = attach(GL_FRAGMENT_SHADER, buf + vs_len, size - vs_len);
-		glLinkProgram(m_program_id);
-		m_vertex_attributes_ids[0] = glGetAttribLocation(m_program_id, "bone_weights");
-		m_vertex_attributes_ids[1] = glGetAttribLocation(m_program_id, "bone_indices");
-
-		LUX_DELETE_ARRAY(buf);
-
-		m_size = file->size();
-		decrementDepCount();
-	}
-
-	fs.close(file);
-}
-
-void Shader::doUnload(void)
-{
-	TODO("Implement Shader Unload");
-
-	m_size = 0;
-	onEmpty();
-}
-
-FS::ReadCallback Shader::getReadCallback()
-{
-	FS::ReadCallback cb;
-	cb.bind<Shader, &Shader::loaded>(this);
-	return cb;
->>>>>>> 7f2308b7
-}
-
-
-} // ~namespace Lux
+#include "graphics/shader.h"
+#include "core/file_system.h"
+#include "core/ifile.h"
+#include "core/matrix.h"
+#include "core/vec3.h"
+#include "graphics/gl_ext.h"
+
+namespace Lux
+{
+
+
+Shader::Shader(const Path& path, ResourceManager& resource_manager)
+	: Resource(path, resource_manager)
+	, m_vertex_id()
+	, m_fragment_id()
+{
+	m_program_id = glCreateProgram();
+}
+
+Shader::~Shader()
+{
+	glDeleteProgram(m_program_id);
+	glDeleteShader(m_vertex_id);
+	glDeleteShader(m_fragment_id);
+}
+
+void Shader::apply()
+{
+	glUseProgram(m_program_id);
+}	
+
+
+void Shader::setUniform(const char* name, int value)
+{
+	GLint loc = glGetUniformLocation(m_program_id, name);
+	if(loc >= 0)
+	{
+		glProgramUniform1i(m_program_id, loc, value);
+	}
+}
+
+
+void Shader::setUniform(const char* name, const Vec3& value)
+{
+	GLint loc = glGetUniformLocation(m_program_id, name);
+	if(loc >= 0)
+	{
+		glProgramUniform3f(m_program_id, loc, value.x, value.y, value.z);
+	}
+}
+
+
+void Shader::setUniform(const char* name, GLfloat value)
+{
+	GLint loc = glGetUniformLocation(m_program_id, name);
+	if(loc >= 0)
+	{
+		glProgramUniform1f(m_program_id, loc, value);
+	}
+}
+
+
+void Shader::setUniform(const char* name, const Matrix& mtx)
+{
+	GLint loc = glGetUniformLocation(m_program_id, name);
+	if(loc >= 0)
+	{
+		glProgramUniformMatrix4fv(m_program_id, loc, 1, false, &mtx.m11);
+	}
+}
+
+void Shader::setUniform(const char* name, const Matrix* matrices, int count)
+{
+	GLint loc = glGetUniformLocation(m_program_id, name);
+	if(loc >= 0) // this is here because of bug in some gl implementations
+	{
+		glProgramUniformMatrix4fv(m_program_id, loc, count, false, &matrices[0].m11);
+	}
+}
+
+GLuint Shader::attach(GLenum type, const char* src, int32_t length)
+{
+	GLuint id = glCreateShader(type);
+	glShaderSource(id, 1, (const GLchar**)&src, &length);
+	glCompileShader(id);
+	glAttachShader(m_program_id, id);
+	return id;
+}
+
+void Shader::loaded(FS::IFile* file, bool success, FS::FileSystem& fs)
+{
+	if(success)
+	{
+		int32_t size = (int32_t)file->size();
+		TODO("Use here some shared buffer")
+		char* buf = LUX_NEW_ARRAY(char, size);
+		file->read(buf, size);
+		
+		char* end = strstr(buf, "//~VS");		
+		ASSERT(end);
+		int32_t vs_len = (int32_t)(end - buf);
+		buf[vs_len-1] = 0;
+		m_vertex_id = attach(GL_VERTEX_SHADER, buf, vs_len);
+		m_fragment_id = attach(GL_FRAGMENT_SHADER, buf + vs_len, size - vs_len);
+		glLinkProgram(m_program_id);
+		m_vertex_attributes_ids[0] = glGetAttribLocation(m_program_id, "bone_weights");
+		m_vertex_attributes_ids[1] = glGetAttribLocation(m_program_id, "bone_indices");
+
+		LUX_DELETE_ARRAY(buf);
+
+		m_size = file->size();
+		decrementDepCount();
+	}
+
+	fs.close(file);
+}
+
+void Shader::doUnload(void)
+{
+	TODO("Implement Shader Unload");
+
+	m_size = 0;
+	onEmpty();
+}
+
+FS::ReadCallback Shader::getReadCallback()
+{
+	FS::ReadCallback cb;
+	cb.bind<Shader, &Shader::loaded>(this);
+	return cb;
+}
+
+
+} // ~namespace Lux