#include "render_scene.h"

#include "core/array.h"
#include "core/crc32.h"
#include "core/FS/file_system.h"
#include "core/FS/ifile.h"
#include "core/iserializer.h"
#include "core/log.h"
#include "core/math_utils.h"
#include "core/profiler.h"
#include "core/resource_manager.h"
#include "core/resource_manager_base.h"
#include "core/timer.h"
#include "core/sphere.h"
#include "core/frustum.h"

#include "engine/engine.h"

#include "graphics/culling_system.h"
#include "graphics/geometry.h"
#include "graphics/irender_device.h"
#include "graphics/material.h"
#include "graphics/model.h"
#include "graphics/model_instance.h"
#include "graphics/pipeline.h"
#include "graphics/renderer.h"
#include "graphics/shader.h"
#include "graphics/terrain.h"
#include "graphics/texture.h"

#include "universe/universe.h"


namespace Lumix
{

	static const uint32_t RENDERABLE_HASH = crc32("renderable");
	static const uint32_t LIGHT_HASH = crc32("light");
	static const uint32_t CAMERA_HASH = crc32("camera");
	static const uint32_t TERRAIN_HASH = crc32("terrain");


	struct Renderable
	{
		Renderable() {}

		ModelInstance m_model;
		Entity m_entity;
		int64_t m_layer_mask;
		float m_scale;

		private:
			Renderable(const Renderable&) {}
			void operator =(const Renderable&) {}
	};

	struct Light
	{
		enum class Type : int32_t
		{
			DIRECTIONAL
		};

		Type m_type;
		Entity m_entity;
	};

	struct Camera
	{
		static const int MAX_SLOT_LENGTH = 30;

		Entity m_entity;
		float m_fov;
		float m_aspect;
		float m_near;
		float m_far;
		float m_width;
		float m_height;
		bool m_is_active;
		char m_slot[MAX_SLOT_LENGTH + 1];
	};

	class RenderSceneImpl : public RenderScene
	{
		public:
			RenderSceneImpl(Engine& engine, Universe& universe)
				: m_engine(engine)
				, m_universe(universe)
			{
				m_universe.entityMoved().bind<RenderSceneImpl, &RenderSceneImpl::onEntityMoved>(this);
				m_timer = Timer::create();
			}

			~RenderSceneImpl()
			{
				m_universe.entityMoved().unbind<RenderSceneImpl, &RenderSceneImpl::onEntityMoved>(this);
				for (int i = 0; i < m_renderables.size(); ++i)
				{
					LUMIX_DELETE(m_renderables[i]);
				}
				for (int i = 0; i < m_terrains.size(); ++i)
				{
					LUMIX_DELETE(m_terrains[i]);
				}
				Timer::destroy(m_timer);
			}

			virtual void getRay(Component camera, float x, float y, Vec3& origin, Vec3& dir) override
			{
				Vec3 camera_pos = camera.entity.getPosition();
				float width = m_cameras[camera.index].m_width;
				float height = m_cameras[camera.index].m_height;
				float nx = 2 * (x / width) - 1;
				float ny = 2 * ((height - y) / height) - 1;
				Matrix projection_matrix = getProjectionMatrix(camera);
				Matrix view_matrix = camera.entity.getMatrix();
				view_matrix.inverse();
				Matrix inverted = (projection_matrix * view_matrix);
				inverted.inverse();
				Vec4 p0 = inverted * Vec4(nx, ny, -1, 1);
				Vec4 p1 = inverted * Vec4(nx, ny, 1, 1);
				p0.x /= p0.w; p0.y /= p0.w; p0.z /= p0.w;
				p1.x /= p1.w; p1.y /= p1.w; p1.z /= p1.w;
				origin = camera_pos;
				dir.x = p1.x - p0.x;
				dir.y = p1.y - p0.y;
				dir.z = p1.z - p0.z;
				dir.normalize();
			}

			virtual void applyCamera(Component cmp) override
			{
				//m_debug_lines.clear();

				Matrix mtx;
				cmp.entity.getMatrix(mtx);
				float fov = m_cameras[cmp.index].m_fov;
				float width = m_cameras[cmp.index].m_width;
				float height = m_cameras[cmp.index].m_height;
				float near_plane = m_cameras[cmp.index].m_near;
				float far_plane = m_cameras[cmp.index].m_far;
				m_engine.getRenderer().setProjection(width, height, fov, near_plane, far_plane, mtx);
				 
					 m_camera_frustum.compute(
					 mtx.getTranslation(),
					 mtx.getZVector(),
					 mtx.getYVector(),
					 fov,
					 width / height,
					 Math::maxValue(near_plane, 10.f),
					 Math::minValue(far_plane, 100.f)
					  );
				 
					 //Vec3 corners[8];
					 //Plane* planes = &cameraFrustum.m_plane[0];

					 //planes[(uint32_t)Frustum::Sides::FAR].getIntersectionWithPlanes(planes[(uint32_t)Frustum::Sides::TOP], planes[(uint32_t)Frustum::Sides::LEFT], corners[0]);
					 //planes[(uint32_t)Frustum::Sides::FAR].getIntersectionWithPlanes(planes[(uint32_t)Frustum::Sides::TOP], planes[(uint32_t)Frustum::Sides::RIGHT], corners[1]);
					 //planes[(uint32_t)Frustum::Sides::FAR].getIntersectionWithPlanes(planes[(uint32_t)Frustum::Sides::BOTTOM], planes[(uint32_t)Frustum::Sides::LEFT], corners[2]);
					 //planes[(uint32_t)Frustum::Sides::FAR].getIntersectionWithPlanes(planes[(uint32_t)Frustum::Sides::BOTTOM], planes[(uint32_t)Frustum::Sides::RIGHT], corners[3]);
					 //planes[(uint32_t)Frustum::Sides::NEAR].getIntersectionWithPlanes(planes[(uint32_t)Frustum::Sides::TOP], planes[(uint32_t)Frustum::Sides::LEFT], corners[4]);
					 //planes[(uint32_t)Frustum::Sides::NEAR].getIntersectionWithPlanes(planes[(uint32_t)Frustum::Sides::TOP], planes[(uint32_t)Frustum::Sides::RIGHT], corners[5]);
					 //planes[(uint32_t)Frustum::Sides::NEAR].getIntersectionWithPlanes(planes[(uint32_t)Frustum::Sides::BOTTOM], planes[(uint32_t)Frustum::Sides::LEFT], corners[6]);
					 //planes[(uint32_t)Frustum::Sides::NEAR].getIntersectionWithPlanes(planes[(uint32_t)Frustum::Sides::BOTTOM], planes[(uint32_t)Frustum::Sides::RIGHT], corners[7]);

					 //Vec3 blue(0.f, 0.f, 1.f);

					 //addDebugLine(corners[0], corners[1], blue, 0.001f);
					 //addDebugLine(corners[0], corners[2], blue, 0.001f);
					 //addDebugLine(corners[2], corners[3], blue, 0.001f);
					 //addDebugLine(corners[3], corners[1], blue, 0.001f);

					 //addDebugLine(corners[4], corners[5], blue, 0.001f);
					 //addDebugLine(corners[4], corners[6], blue, 0.001f);
					 //addDebugLine(corners[6], corners[7], blue, 0.001f);
					 //addDebugLine(corners[7], corners[5], blue, 0.001f);

					 //addDebugLine(corners[0], corners[4], blue, 0.001f);
					 //addDebugLine(corners[1], corners[5], blue, 0.001f);
					 //addDebugLine(corners[2], corners[6], blue, 0.001f);
					 //addDebugLine(corners[3], corners[7], blue, 0.001f);

					 //Lux::Array<Lux::Sphere> spheres;
					 //for (float i = 0.f; i < 150.f; i += 15.f)
					 //{
						// spheres.push(Lux::Sphere(i, 0.f, 50.f, 5.f));
					 //}

					 //for (int i = 0; i < spheres.size(); i++)
					 //{
						// Vec3 pos = (Vec3)spheres[i].m_sphere;
						// Vec3 to = pos;
						// to.x += spheres[i].m_sphere.w;

						// Vec3 red(1.f, 0.f, 0.f);
						// Vec3 mag(1.f, 0.f, 1.f);

						// Vec3 color = cameraFrustum.sphereInFrustum(pos, spheres[i].m_sphere.w) ? mag : red;

						// addDebugLine(pos, Vec3(pos.x + 5, pos.y, pos.z), color, 0.0001f);
						// addDebugLine(pos, Vec3(pos.x - 5, pos.y, pos.z), color, 0.0001f);
						// addDebugLine(pos, Vec3(pos.x, pos.y + 5, pos.z), color, 0.0001f);
						// addDebugLine(pos, Vec3(pos.x, pos.y - 5, pos.z), color, 0.0001f);
					 //}
			}

			Matrix getProjectionMatrix(Component cmp)
			{
				float fov = m_cameras[cmp.index].m_fov;
				float width = m_cameras[cmp.index].m_width;
				float height = m_cameras[cmp.index].m_height;
				float near_plane = m_cameras[cmp.index].m_near;
				float far_plane = m_cameras[cmp.index].m_far;
				
				Matrix mtx;
				mtx = Matrix::IDENTITY;
				float f = 1 / tanf(Math::degreesToRadians(fov) * 0.5f);
				mtx.m11 = f / (width / height);
				mtx.m22 = f;
				mtx.m33 = (far_plane + near_plane) / (near_plane - far_plane);
				mtx.m44 = 0;
				mtx.m43 = (2 * far_plane * near_plane) / (near_plane - far_plane);
				mtx.m34 = -1;

				return mtx;
			}

			void update(float dt) override
			{
				for (int i = m_debug_lines.size() - 1; i >= 0; --i)
				{
					float life = m_debug_lines[i].m_life;
					life -= dt;
					if (life < 0)
					{
						m_debug_lines.eraseFast(i);
					}
				}
			}

			void serializeCameras(ISerializer& serializer)
			{
				serializer.serialize("camera_count", m_cameras.size());
				serializer.beginArray("cameras");
				for (int i = 0; i < m_cameras.size(); ++i)
				{
					serializer.serializeArrayItem(m_cameras[i].m_far);
					serializer.serializeArrayItem(m_cameras[i].m_near);
					serializer.serializeArrayItem(m_cameras[i].m_fov);
					serializer.serializeArrayItem(m_cameras[i].m_is_active);
					serializer.serializeArrayItem(m_cameras[i].m_width);
					serializer.serializeArrayItem(m_cameras[i].m_height);
					serializer.serializeArrayItem(m_cameras[i].m_entity.index);
					serializer.serializeArrayItem(m_cameras[i].m_slot);
				}
				serializer.endArray();
			}

			void serializeLights(ISerializer& serializer)
			{
				serializer.serialize("light_count", m_lights.size());
				serializer.beginArray("lights");
				for (int i = 0; i < m_lights.size(); ++i)
				{
					serializer.serializeArrayItem(m_lights[i].m_entity.index);
					serializer.serializeArrayItem((int32_t)m_lights[i].m_type);
				}
				serializer.endArray();
			}

			void serializeRenderables(ISerializer& serializer)
			{
				serializer.serialize("renderable_count", m_renderables.size());
				serializer.beginArray("renderables");
				for (int i = 0; i < m_renderables.size(); ++i)
				{
					serializer.serializeArrayItem(m_renderables[i]->m_entity.index);
					if (m_renderables[i]->m_model.getModel())
					{
						serializer.serializeArrayItem(m_renderables[i]->m_model.getModel()->getPath().c_str());
					}
					else
					{
						serializer.serializeArrayItem("");
					}
					serializer.serializeArrayItem(m_renderables[i]->m_scale);
					Matrix mtx = m_renderables[i]->m_model.getMatrix();
					for (int j = 0; j < 16; ++j)
					{
						serializer.serializeArrayItem((&mtx.m11)[j]);
					}
				}
				serializer.endArray();
			}

			void serializeTerrains(ISerializer& serializer)
			{
				serializer.serialize("terrain_count", m_terrains.size());
				serializer.beginArray("terrains");
				for (int i = 0; i < m_terrains.size(); ++i)
				{
					m_terrains[i]->serialize(serializer);
				}
				serializer.endArray();
			}

			virtual void serialize(ISerializer& serializer) override
			{
				serializeCameras(serializer);
				serializeRenderables(serializer);
				serializeLights(serializer);
				serializeTerrains(serializer);
			}

			void deserializeCameras(ISerializer& serializer)
			{
				int32_t size;
				serializer.deserialize("camera_count", size);
				serializer.deserializeArrayBegin("cameras");
				m_cameras.resize(size);
				for (int i = 0; i < size; ++i)
				{
					serializer.deserializeArrayItem(m_cameras[i].m_far);
					serializer.deserializeArrayItem(m_cameras[i].m_near);
					serializer.deserializeArrayItem(m_cameras[i].m_fov);
					serializer.deserializeArrayItem(m_cameras[i].m_is_active);
					serializer.deserializeArrayItem(m_cameras[i].m_width);
					serializer.deserializeArrayItem(m_cameras[i].m_height);
					m_cameras[i].m_aspect = m_cameras[i].m_width / m_cameras[i].m_height;
					serializer.deserializeArrayItem(m_cameras[i].m_entity.index);
					m_cameras[i].m_entity.universe = &m_universe;
					serializer.deserializeArrayItem(m_cameras[i].m_slot, Camera::MAX_SLOT_LENGTH);
					m_universe.addComponent(m_cameras[i].m_entity, CAMERA_HASH, this, i);
				}
				serializer.deserializeArrayEnd();
			}

			void deserializeRenderables(ISerializer& serializer)
			{
				int32_t size = 0;
				serializer.deserialize("renderable_count", size);
				serializer.deserializeArrayBegin("renderables");

				for (int i = size; i < m_renderables.size(); ++i)
				{
					LUMIX_DELETE(m_renderables[i]);
				}
				int old_size = m_renderables.size();
				m_renderables.resize(size);
				for (int i = old_size; i < size; ++i)
				{
					m_renderables[i] = LUMIX_NEW(Renderable);
				}
				for (int i = 0; i < size; ++i)
				{
					serializer.deserializeArrayItem(m_renderables[i]->m_entity.index);
					m_renderables[i]->m_entity.universe = &m_universe;
					char path[LUMIX_MAX_PATH];
					serializer.deserializeArrayItem(path, LUMIX_MAX_PATH);
					serializer.deserializeArrayItem(m_renderables[i]->m_scale);
					m_renderables[i]->m_model.setModel(static_cast<Model*>(m_engine.getResourceManager().get(ResourceManager::MODEL)->load(path)));
					for (int j = 0; j < 16; ++j)
					{
						serializer.deserializeArrayItem((&m_renderables[i]->m_model.getMatrix().m11)[j]);
					}
					m_universe.addComponent(m_renderables[i]->m_entity, RENDERABLE_HASH, this, i);
				}
				serializer.deserializeArrayEnd();
			}

			void deserializeLights(ISerializer& serializer)
			{
				int32_t size = 0;
				serializer.deserialize("light_count", size);
				serializer.deserializeArrayBegin("lights");
				m_lights.resize(size);

				for (int i = 0; i < size; ++i)
				{
					serializer.deserializeArrayItem(m_lights[i].m_entity.index);
					m_lights[i].m_entity.universe = &m_universe;
					serializer.deserializeArrayItem((int32_t&)m_lights[i].m_type);
					m_universe.addComponent(m_lights[i].m_entity, LIGHT_HASH, this, i);
				}
				serializer.deserializeArrayEnd();
			}

			void deserializeTerrains(ISerializer& serializer)
			{
				int32_t size = 0;
				serializer.deserialize("terrain_count", size);
				serializer.deserializeArrayBegin("terrains");
<<<<<<< HEAD

=======
				for (int i = size; i < m_terrains.size(); ++i)
				{
					LUMIX_DELETE(m_terrains[i]);
				}
				int old_size = m_terrains.size();
				m_terrains.resize(size);
				for (int i = old_size; i < size; ++i)
				{
					m_terrains[i] = LUMIX_NEW(Terrain)(Entity::INVALID);
				}
>>>>>>> ed0bc0af
				for (int i = 0; i < size; ++i)
				{
					Terrain* terrain = m_terrains[i];
					terrain->deserialize(serializer, m_universe, *this, i);
				}
				serializer.deserializeArrayEnd();
			}

			virtual void deserialize(ISerializer& serializer) override
			{
				deserializeCameras(serializer);
				deserializeRenderables(serializer);
				deserializeLights(serializer);
				deserializeTerrains(serializer);
			}

			virtual Component createComponent(uint32_t type, const Entity& entity) override
			{
				if (type == TERRAIN_HASH)
				{
					Terrain* terrain = LUMIX_NEW(Terrain)(entity);
					m_terrains.push(terrain);
					Component cmp = m_universe.addComponent(entity, type, this, m_terrains.size() - 1);
					m_universe.componentCreated().invoke(cmp);
					return cmp;

				}
				else if (type == CAMERA_HASH)
				{
					Camera& camera = m_cameras.pushEmpty();
					camera.m_is_active = false;
					camera.m_entity = entity;
					camera.m_fov = 60;
					camera.m_width = 800;
					camera.m_height = 600;
					camera.m_aspect = 800.0f / 600.0f;
					camera.m_near = 0.1f;
					camera.m_far = 10000.0f;
					camera.m_slot[0] = '\0';
					Component cmp = m_universe.addComponent(entity, type, this, m_cameras.size() - 1);
					m_universe.componentCreated().invoke(cmp);
					return cmp;
				}
				else if (type == RENDERABLE_HASH)
				{
					m_renderables.push(LUMIX_NEW(Renderable));
					Renderable& r = *m_renderables.back();
					r.m_entity = entity;
					r.m_layer_mask = 1;
					r.m_scale = 1;
					r.m_model.setModel(NULL);

					m_engine.getCullingSystem().addStatic(Sphere(entity.getPosition(), 1.0f), m_renderables.size() - 1);
					Component cmp = m_universe.addComponent(entity, type, this, m_renderables.size() - 1);
					m_universe.componentCreated().invoke(cmp);
					return cmp;
				}
				else if (type == LIGHT_HASH)
				{
					Light& light = m_lights.pushEmpty();
					light.m_type = Light::Type::DIRECTIONAL;
					light.m_entity = entity;
					Component cmp = m_universe.addComponent(entity, type, this, m_lights.size() - 1);
					m_universe.componentCreated().invoke(cmp);
					return cmp;
				}
				ASSERT(false);
				return Component::INVALID;
			}

			void onEntityMoved(Entity& entity)
			{
				const Entity::ComponentList& cmps = entity.getComponents();
				for (int i = 0; i < cmps.size(); ++i)
				{
					if (cmps[i].type == RENDERABLE_HASH)
					{
						m_renderables[cmps[i].index]->m_model.setMatrix(entity.getMatrix());
						break;
					}
				}
			}

			virtual Engine& getEngine() const override
			{
				return m_engine;
			}

			virtual void setTerrainMaterial(Component cmp, const string& path) override
			{
				Material* material = static_cast<Material*>(m_engine.getResourceManager().get(ResourceManager::MATERIAL)->load(path.c_str()));
				m_terrains[cmp.index]->setMaterial(material);
			}

			virtual void getTerrainMaterial(Component cmp, string& path) override
			{
				if (m_terrains[cmp.index]->getMaterial())
				{
					path = m_terrains[cmp.index]->getMaterial()->getPath().c_str();
				}
				else
				{
					path = "";
				}
			}

			virtual void setTerrainXZScale(Component cmp, const float& scale) override
			{
				m_terrains[cmp.index]->setXZScale(scale);
			}

			virtual void getTerrainXZScale(Component cmp, float& scale) override
			{
				scale = m_terrains[cmp.index]->getXZScale();
			}

			virtual void setTerrainYScale(Component cmp, const float& scale) override
			{
				m_terrains[cmp.index]->setYScale(scale);
			}

			virtual void getTerrainYScale(Component cmp, float& scale)
			{
				scale = m_terrains[cmp.index]->getYScale();
			}

			virtual Pose& getPose(const Component& cmp) override
			{
				return m_renderables[cmp.index]->m_model.getPose();
			}

			virtual Model* getModel(Component cmp) override
			{
				return m_renderables[cmp.index]->m_model.getModel();
			}

			virtual void getRenderablePath(Component cmp, string& path) override
			{
					if (m_renderables[cmp.index]->m_model.getModel())
					{
						path = m_renderables[cmp.index]->m_model.getModel()->getPath().c_str();
					}
					else
					{
						path = "";
					}
			}

			virtual void setRenderableLayer(Component cmp, const int32_t& layer) override
			{
				m_renderables[cmp.index]->m_layer_mask = ((int64_t)1 << (int64_t)layer);
			}

			virtual void setRenderableScale(Component cmp, const float& scale) override
			{
				m_renderables[cmp.index]->m_scale = scale;
			}

			virtual void setRenderablePath(Component cmp, const string& path) override
			{
				Renderable& r = *m_renderables[cmp.index];
				Model* model = static_cast<Model*>(m_engine.getResourceManager().get(ResourceManager::MODEL)->load(path));
				r.m_model.setModel(model);
				r.m_model.setMatrix(r.m_entity.getMatrix());
			}

			virtual void getTerrainInfos(Array<TerrainInfo>& infos, int64_t layer_mask) override
			{
				infos.reserve(m_terrains.size());
				for (int i = 0; i < m_terrains.size(); ++i)
				{
					if ((m_terrains[i]->getLayerMask() & layer_mask) != 0)
					{
						TerrainInfo& info = infos.pushEmpty();
						info.m_entity = m_terrains[i]->getEntity();
						info.m_material = m_terrains[i]->getMaterial();
						info.m_index = i;
						info.m_xz_scale = m_terrains[i]->getXZScale();
						info.m_y_scale = m_terrains[i]->getYScale();
					}
				}
			}

			virtual void getRenderableInfos(Array<RenderableInfo>& infos, int64_t layer_mask) override
			{
				infos.reserve(m_renderables.size() * 2);
				m_engine.getCullingSystem().cullToFrustumAsync(m_camera_frustum);
				const CullingSystem::Results& results = m_engine.getCullingSystem().getResultAsync();

				for (int i = 0; i < m_renderables.size(); ++i)
				{
					if (m_renderables[i]->m_model.getModel() && (m_renderables[i]->m_layer_mask & layer_mask) != 0 && results[i] > 0)
					{
						for (int j = 0, c = m_renderables[i]->m_model.getModel()->getMeshCount(); j < c; ++j)
						{
							if (m_renderables[i]->m_model.getModel()->getMesh(j).getMaterial()->isReady())
							{
								RenderableInfo& info = infos.pushEmpty();
								info.m_scale = m_renderables[i]->m_scale;
								info.m_geometry = m_renderables[i]->m_model.getModel()->getGeometry();
								info.m_mesh = &m_renderables[i]->m_model.getModel()->getMesh(j);
								info.m_pose = &m_renderables[i]->m_model.getPose();
								info.m_model = &m_renderables[i]->m_model;
								info.m_matrix = &m_renderables[i]->m_model.getMatrix();
							}
						}
					}
				}
			}

			virtual void setCameraSlot(Component camera, const string& slot) override
			{
				copyString(m_cameras[camera.index].m_slot, Camera::MAX_SLOT_LENGTH, slot.c_str());
			}

			virtual void getCameraSlot(Component camera, string& slot) override
			{
				slot = m_cameras[camera.index].m_slot;
			}

			virtual void getCameraFOV(Component camera, float& fov) override
			{
				fov = m_cameras[camera.index].m_fov;
			}

			virtual void setCameraFOV(Component camera, const float& fov) override
			{
				m_cameras[camera.index].m_fov = fov;
			}

			virtual void setCameraNearPlane(Component camera, const float& near_plane) override
			{
				m_cameras[camera.index].m_near = near_plane;
			}

			virtual void getCameraNearPlane(Component camera, float& near_plane) override
			{
				near_plane = m_cameras[camera.index].m_near;
			}

			virtual void setCameraFarPlane(Component camera, const float& far_plane) override
			{
				m_cameras[camera.index].m_far = far_plane;
			}

			virtual void getCameraFarPlane(Component camera, float& far_plane) override
			{
				far_plane = m_cameras[camera.index].m_far;
			}

			virtual void getCameraWidth(Component camera, float& width) override
			{
				width = m_cameras[camera.index].m_width;
			}

			virtual void getCameraHeight(Component camera, float& height) override
			{
				height = m_cameras[camera.index].m_height;
			}

			virtual void setCameraSize(Component camera, int w, int h) override
			{
				m_cameras[camera.index].m_width = (float)w;
				m_cameras[camera.index].m_height = (float)h;
				m_cameras[camera.index].m_aspect = w / (float)h;
			}

			virtual const Array<DebugLine>& getDebugLines() const override
			{
				return m_debug_lines;
			}

			virtual void addDebugCube(const Vec3& from, float size, const Vec3& color, float life) override
			{
				Vec3 a = from;
				Vec3 b = from;
				b.x += size;
				addDebugLine(a, b, color, life);
				a.set(b.x, b.y, b.z + size);
				addDebugLine(a, b, color, life);
				b.set(a.x - size, a.y, a.z);
				addDebugLine(a, b, color, life);
				a.set(b.x, b.y, b.z - size);
				addDebugLine(a, b, color, life);

				a = from;
				a.y += size;
				b = a;
				b.x += size;
				addDebugLine(a, b, color, life);
				a.set(b.x, b.y, b.z + size);
				addDebugLine(a, b, color, life);
				b.set(a.x - size, a.y, a.z);
				addDebugLine(a, b, color, life);
				a.set(b.x, b.y, b.z - size);
				addDebugLine(a, b, color, life);
			}

			virtual void addDebugCircle(const Vec3& center, float radius, const Vec3& color, float life) override
			{
				float prevx = radius;
				float prevz = 0;
				for (int i = 1; i < 64; ++i)
				{
					float a = i / 64.0f * 2 * Math::PI;
					float x = cosf(a) * radius;
					float z = sinf(a) * radius;
					addDebugLine(center + Vec3(x, 0, z), center + Vec3(prevx, 0, prevz), color, life);
					prevx = x;
					prevz = z;
				}
			}

			virtual void addDebugCross(const Vec3& center, float size, const Vec3& color, float life) override
			{
				addDebugLine(center, Vec3(center.x - size, center.y, center.z), color, life);
				addDebugLine(center, Vec3(center.x + size, center.y, center.z), color, life);
				addDebugLine(center, Vec3(center.x, center.y - size, center.z), color, life);
				addDebugLine(center, Vec3(center.x, center.y + size, center.z), color, life);
				addDebugLine(center, Vec3(center.x, center.y, center.z - size), color, life);
				addDebugLine(center, Vec3(center.x, center.y, center.z + size), color, life);
			}

			virtual void addDebugLine(const Vec3& from, const Vec3& to, const Vec3& color, float life) override
			{
				DebugLine& line = m_debug_lines.pushEmpty();
				line.m_from = from;
				line.m_to = to;
				line.m_color = color;
				line.m_life = life;
			}

			virtual RayCastModelHit castRay(const Vec3& origin, const Vec3& dir) override
			{
				RayCastModelHit hit;
				hit.m_is_hit = false;
				for (int i = 0; i < m_renderables.size(); ++i)
				{
					if (m_renderables[i]->m_model.getModel())
					{
						const Vec3& pos = m_renderables[i]->m_model.getMatrix().getTranslation();
						float radius = m_renderables[i]->m_model.getModel()->getBoundingRadius();
						float scale = m_renderables[i]->m_scale;
						Vec3 intersection;
						if (dotProduct(pos - origin, pos - origin) < radius * radius || Math::getRaySphereIntersection(origin, dir, pos, radius * scale, intersection))
						{
							RayCastModelHit new_hit = m_renderables[i]->m_model.getModel()->castRay(origin, dir, m_renderables[i]->m_model.getMatrix(), scale);
							if (new_hit.m_is_hit && (!hit.m_is_hit || new_hit.m_t < hit.m_t))
							{
								new_hit.m_component = Component(m_renderables[i]->m_entity, RENDERABLE_HASH, this, i);
								hit = new_hit;
								hit.m_is_hit = true;
							}
						}
					}
				}
				for (int i = 0; i < m_terrains.size(); ++i)
				{
					RayCastModelHit terrain_hit = m_terrains[i]->castRay(origin, dir);
					if (terrain_hit.m_is_hit && (!hit.m_is_hit || terrain_hit.m_t < hit.m_t))
					{
						terrain_hit.m_component = Component(m_terrains[i]->getEntity(), TERRAIN_HASH, this, i);
						hit = terrain_hit;
					}
				}
				return hit;
			}

			virtual Component getLight(int index) override
			{
				if (index >= m_lights.size())
				{
					return Component::INVALID;
				}
				return Component(m_lights[index].m_entity, crc32("light"), this, index);
			};

			virtual Component getCameraInSlot(const char* slot) override
			{
				for (int i = 0, c = m_cameras.size(); i < c; ++i)
				{
					if (strcmp(m_cameras[i].m_slot, slot) == 0)
					{
						return Component(m_cameras[i].m_entity, CAMERA_HASH, this, i);
					}
				}
				return Component::INVALID;
			}

			virtual Timer* getTimer() const override
			{
				return m_timer;
			}

			virtual void renderTerrain(const TerrainInfo& info, Renderer& renderer, PipelineInstance& pipeline, const Vec3& camera_pos) override
			{
				int i = info.m_index;
				if (m_terrains[i]->getMaterial() && m_terrains[i]->getMaterial()->isReady())
				{
					Vec3 rel_cam_pos = camera_pos / m_terrains[i]->getXZScale();
					m_terrains[i]->render(renderer, pipeline, rel_cam_pos);
				}
			}

		private:
			Array<Renderable*> m_renderables;
			Array<Light> m_lights;
			Array<Camera> m_cameras;
			Array<Terrain*> m_terrains;
			Universe& m_universe;
			Engine& m_engine;
			Array<DebugLine> m_debug_lines;
			Timer* m_timer;
			Frustum m_camera_frustum;
	};


	RenderScene* RenderScene::createInstance(Engine& engine, Universe& universe)
	{
		return LUMIX_NEW(RenderSceneImpl)(engine, universe);
	}


	void RenderScene::destroyInstance(RenderScene* scene)
	{
		LUMIX_DELETE(scene);
	}

}<|MERGE_RESOLUTION|>--- conflicted
+++ resolved
@@ -390,9 +390,6 @@
 				int32_t size = 0;
 				serializer.deserialize("terrain_count", size);
 				serializer.deserializeArrayBegin("terrains");
-<<<<<<< HEAD
-
-=======
 				for (int i = size; i < m_terrains.size(); ++i)
 				{
 					LUMIX_DELETE(m_terrains[i]);
@@ -403,7 +400,6 @@
 				{
 					m_terrains[i] = LUMIX_NEW(Terrain)(Entity::INVALID);
 				}
->>>>>>> ed0bc0af
 				for (int i = 0; i < size; ++i)
 				{
 					Terrain* terrain = m_terrains[i];
