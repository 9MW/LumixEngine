<<<<<<< HEAD
﻿<?xml version="1.0" encoding="utf-8"?>
<Project ToolsVersion="4.0" xmlns="http://schemas.microsoft.com/developer/msbuild/2003">
  <ItemGroup>
    <Filter Include="script">
      <UniqueIdentifier>{af898ef8-401c-4aae-972c-8a5da5ead331}</UniqueIdentifier>
    </Filter>
    <Filter Include="universe">
      <UniqueIdentifier>{17bfcc99-db07-4e7b-a65c-f59f818f4c83}</UniqueIdentifier>
    </Filter>
    <Filter Include="engine">
      <UniqueIdentifier>{e33fbdba-3094-4874-83f2-51e668c3cb2d}</UniqueIdentifier>
    </Filter>
    <Filter Include="editor">
      <UniqueIdentifier>{856cefc3-62cd-4d97-b5d9-e40487b51da9}</UniqueIdentifier>
    </Filter>
    <Filter Include="graphics">
      <UniqueIdentifier>{4958eded-acc7-41f8-ac9b-6f6bc47bd0ae}</UniqueIdentifier>
    </Filter>
    <Filter Include="animation">
      <UniqueIdentifier>{240998ba-942c-45cf-a31c-06007274bd82}</UniqueIdentifier>
    </Filter>
  </ItemGroup>
  <ItemGroup>
    <ClCompile Include="..\..\..\src\animation\animation.cpp">
      <Filter>animation</Filter>
    </ClCompile>
    <ClCompile Include="..\..\..\src\animation\animation_system.cpp">
      <Filter>animation</Filter>
    </ClCompile>
    <ClCompile Include="..\..\..\src\graphics\frame_buffer.cpp">
      <Filter>graphics</Filter>
    </ClCompile>
    <ClCompile Include="..\..\..\src\graphics\geometry.cpp">
      <Filter>graphics</Filter>
    </ClCompile>
    <ClCompile Include="..\..\..\src\graphics\material.cpp">
      <Filter>graphics</Filter>
    </ClCompile>
    <ClCompile Include="..\..\..\src\graphics\model.cpp">
      <Filter>graphics</Filter>
    </ClCompile>
    <ClCompile Include="..\..\..\src\graphics\model_instance.cpp">
      <Filter>graphics</Filter>
    </ClCompile>
    <ClCompile Include="..\..\..\src\graphics\pipeline.cpp">
      <Filter>graphics</Filter>
    </ClCompile>
    <ClCompile Include="..\..\..\src\graphics\pose.cpp">
      <Filter>graphics</Filter>
    </ClCompile>
    <ClCompile Include="..\..\..\src\graphics\renderer.cpp">
      <Filter>graphics</Filter>
    </ClCompile>
    <ClCompile Include="..\..\..\src\graphics\shader.cpp">
      <Filter>graphics</Filter>
    </ClCompile>
    <ClCompile Include="..\..\..\src\graphics\texture.cpp">
      <Filter>graphics</Filter>
    </ClCompile>
    <ClCompile Include="..\..\..\src\engine\engine.cpp">
      <Filter>engine</Filter>
    </ClCompile>
    <ClCompile Include="..\..\..\src\engine\iplugin.cpp">
      <Filter>engine</Filter>
    </ClCompile>
    <ClCompile Include="..\..\..\src\engine\plugin_manager.cpp">
      <Filter>engine</Filter>
    </ClCompile>
    <ClCompile Include="..\..\..\src\editor\editor_client.cpp">
      <Filter>editor</Filter>
    </ClCompile>
    <ClCompile Include="..\..\..\src\editor\editor_icon.cpp">
      <Filter>editor</Filter>
    </ClCompile>
    <ClCompile Include="..\..\..\src\editor\editor_server.cpp">
      <Filter>editor</Filter>
    </ClCompile>
    <ClCompile Include="..\..\..\src\editor\gizmo.cpp">
      <Filter>editor</Filter>
    </ClCompile>
    <ClCompile Include="..\..\..\src\editor\server_message_types.cpp">
      <Filter>editor</Filter>
    </ClCompile>
    <ClCompile Include="..\..\..\src\script\get_property_visitor.cpp">
      <Filter>script</Filter>
    </ClCompile>
    <ClCompile Include="..\..\..\src\script\save_script_visitor.cpp">
      <Filter>script</Filter>
    </ClCompile>
    <ClCompile Include="..\..\..\src\script\script_system.cpp">
      <Filter>script</Filter>
    </ClCompile>
    <ClCompile Include="..\..\..\src\script\set_property_visitor.cpp">
      <Filter>script</Filter>
    </ClCompile>
    <ClCompile Include="..\..\..\src\universe\component.cpp">
      <Filter>universe</Filter>
    </ClCompile>
    <ClCompile Include="..\..\..\src\universe\component_event.cpp">
      <Filter>universe</Filter>
    </ClCompile>
    <ClCompile Include="..\..\..\src\universe\entity.cpp">
      <Filter>universe</Filter>
    </ClCompile>
    <ClCompile Include="..\..\..\src\universe\entity_destroyed_event.cpp">
      <Filter>universe</Filter>
    </ClCompile>
    <ClCompile Include="..\..\..\src\universe\entity_moved_event.cpp">
      <Filter>universe</Filter>
    </ClCompile>
    <ClCompile Include="..\..\..\src\universe\universe.cpp">
      <Filter>universe</Filter>
    </ClCompile>
    <ClCompile Include="..\..\..\src\core\new.cpp" />
    <ClCompile Include="..\..\..\src\graphics\material_manager.cpp">
      <Filter>graphics</Filter>
    </ClCompile>
    <ClCompile Include="..\..\..\src\graphics\model_manager.cpp">
      <Filter>graphics</Filter>
    </ClCompile>
    <ClCompile Include="..\..\..\src\graphics\shader_manager.cpp">
      <Filter>graphics</Filter>
    </ClCompile>
    <ClCompile Include="..\..\..\src\graphics\texture_manager.cpp">
      <Filter>graphics</Filter>
    </ClCompile>
    <ClCompile Include="..\..\..\src\editor\script_compiler.cpp">
      <Filter>editor</Filter>
    </ClCompile>
    <ClCompile Include="..\..\..\src\graphics\render_scene.cpp">
      <Filter>graphics</Filter>
    </ClCompile>
    <ClCompile Include="..\..\..\src\graphics\culling_system.cpp">
      <Filter>graphics</Filter>
    </ClCompile>
  </ItemGroup>
  <ItemGroup>
    <ClInclude Include="..\..\..\src\animation\animation.h">
      <Filter>animation</Filter>
    </ClInclude>
    <ClInclude Include="..\..\..\src\animation\animation_system.h">
      <Filter>animation</Filter>
    </ClInclude>
    <ClInclude Include="..\..\..\src\graphics\frame_buffer.h">
      <Filter>graphics</Filter>
    </ClInclude>
    <ClInclude Include="..\..\..\src\graphics\geometry.h">
      <Filter>graphics</Filter>
    </ClInclude>
    <ClInclude Include="..\..\..\src\graphics\gl_ext.h">
      <Filter>graphics</Filter>
    </ClInclude>
    <ClInclude Include="..\..\..\src\graphics\irender_device.h">
      <Filter>graphics</Filter>
    </ClInclude>
    <ClInclude Include="..\..\..\src\graphics\material.h">
      <Filter>graphics</Filter>
    </ClInclude>
    <ClInclude Include="..\..\..\src\graphics\model.h">
      <Filter>graphics</Filter>
    </ClInclude>
    <ClInclude Include="..\..\..\src\graphics\model_instance.h">
      <Filter>graphics</Filter>
    </ClInclude>
    <ClInclude Include="..\..\..\src\graphics\pipeline.h">
      <Filter>graphics</Filter>
    </ClInclude>
    <ClInclude Include="..\..\..\src\graphics\pose.h">
      <Filter>graphics</Filter>
    </ClInclude>
    <ClInclude Include="..\..\..\src\graphics\ray_cast_model_hit.h">
      <Filter>graphics</Filter>
    </ClInclude>
    <ClInclude Include="..\..\..\src\graphics\renderer.h">
      <Filter>graphics</Filter>
    </ClInclude>
    <ClInclude Include="..\..\..\src\graphics\shader.h">
      <Filter>graphics</Filter>
    </ClInclude>
    <ClInclude Include="..\..\..\src\graphics\texture.h">
      <Filter>graphics</Filter>
    </ClInclude>
    <ClInclude Include="..\..\..\src\engine\engine.h">
      <Filter>engine</Filter>
    </ClInclude>
    <ClInclude Include="..\..\..\src\engine\iplugin.h">
      <Filter>engine</Filter>
    </ClInclude>
    <ClInclude Include="..\..\..\src\engine\plugin_manager.h">
      <Filter>engine</Filter>
    </ClInclude>
    <ClInclude Include="..\..\..\src\editor\client_message_types.h">
      <Filter>editor</Filter>
    </ClInclude>
    <ClInclude Include="..\..\..\src\editor\editor_client.h">
      <Filter>editor</Filter>
    </ClInclude>
    <ClInclude Include="..\..\..\src\editor\editor_icon.h">
      <Filter>editor</Filter>
    </ClInclude>
    <ClInclude Include="..\..\..\src\editor\editor_server.h">
      <Filter>editor</Filter>
    </ClInclude>
    <ClInclude Include="..\..\..\src\editor\gizmo.h">
      <Filter>editor</Filter>
    </ClInclude>
    <ClInclude Include="..\..\..\src\editor\property_descriptor.h">
      <Filter>editor</Filter>
    </ClInclude>
    <ClInclude Include="..\..\..\src\editor\server_message_types.h">
      <Filter>editor</Filter>
    </ClInclude>
    <ClInclude Include="..\..\..\src\script\base_script.h">
      <Filter>script</Filter>
    </ClInclude>
    <ClInclude Include="..\..\..\src\script\get_property_visitor.h">
      <Filter>script</Filter>
    </ClInclude>
    <ClInclude Include="..\..\..\src\script\save_script_visitor.h">
      <Filter>script</Filter>
    </ClInclude>
    <ClInclude Include="..\..\..\src\script\script_system.h">
      <Filter>script</Filter>
    </ClInclude>
    <ClInclude Include="..\..\..\src\script\script_visitor.h">
      <Filter>script</Filter>
    </ClInclude>
    <ClInclude Include="..\..\..\src\script\set_property_visitor.h">
      <Filter>script</Filter>
    </ClInclude>
    <ClInclude Include="..\..\..\src\universe\component.h">
      <Filter>universe</Filter>
    </ClInclude>
    <ClInclude Include="..\..\..\src\universe\component_event.h">
      <Filter>universe</Filter>
    </ClInclude>
    <ClInclude Include="..\..\..\src\universe\entity.h">
      <Filter>universe</Filter>
    </ClInclude>
    <ClInclude Include="..\..\..\src\universe\entity_destroyed_event.h">
      <Filter>universe</Filter>
    </ClInclude>
    <ClInclude Include="..\..\..\src\universe\entity_moved_event.h">
      <Filter>universe</Filter>
    </ClInclude>
    <ClInclude Include="..\..\..\src\universe\universe.h">
      <Filter>universe</Filter>
    </ClInclude>
    <ClInclude Include="..\..\..\src\graphics\material_manager.h">
      <Filter>graphics</Filter>
    </ClInclude>
    <ClInclude Include="..\..\..\src\graphics\model_manager.h">
      <Filter>graphics</Filter>
    </ClInclude>
    <ClInclude Include="..\..\..\src\graphics\shader_manager.h">
      <Filter>graphics</Filter>
    </ClInclude>
    <ClInclude Include="..\..\..\src\graphics\texture_manager.h">
      <Filter>graphics</Filter>
    </ClInclude>
    <ClInclude Include="..\..\..\src\editor\script_compiler.h">
      <Filter>editor</Filter>
    </ClInclude>
    <ClInclude Include="..\..\..\src\graphics\render_scene.h">
      <Filter>graphics</Filter>
    </ClInclude>
    <ClInclude Include="..\..\..\src\graphics\culling_system.h">
      <Filter>graphics</Filter>
    </ClInclude>
  </ItemGroup>
=======
﻿<?xml version="1.0" encoding="utf-8"?>
<Project ToolsVersion="4.0" xmlns="http://schemas.microsoft.com/developer/msbuild/2003">
  <ItemGroup>
    <Filter Include="script">
      <UniqueIdentifier>{af898ef8-401c-4aae-972c-8a5da5ead331}</UniqueIdentifier>
    </Filter>
    <Filter Include="universe">
      <UniqueIdentifier>{17bfcc99-db07-4e7b-a65c-f59f818f4c83}</UniqueIdentifier>
    </Filter>
    <Filter Include="engine">
      <UniqueIdentifier>{e33fbdba-3094-4874-83f2-51e668c3cb2d}</UniqueIdentifier>
    </Filter>
    <Filter Include="editor">
      <UniqueIdentifier>{856cefc3-62cd-4d97-b5d9-e40487b51da9}</UniqueIdentifier>
    </Filter>
    <Filter Include="graphics">
      <UniqueIdentifier>{4958eded-acc7-41f8-ac9b-6f6bc47bd0ae}</UniqueIdentifier>
    </Filter>
    <Filter Include="animation">
      <UniqueIdentifier>{240998ba-942c-45cf-a31c-06007274bd82}</UniqueIdentifier>
    </Filter>
  </ItemGroup>
  <ItemGroup>
    <ClCompile Include="..\..\..\src\animation\animation.cpp">
      <Filter>animation</Filter>
    </ClCompile>
    <ClCompile Include="..\..\..\src\animation\animation_system.cpp">
      <Filter>animation</Filter>
    </ClCompile>
    <ClCompile Include="..\..\..\src\graphics\frame_buffer.cpp">
      <Filter>graphics</Filter>
    </ClCompile>
    <ClCompile Include="..\..\..\src\graphics\geometry.cpp">
      <Filter>graphics</Filter>
    </ClCompile>
    <ClCompile Include="..\..\..\src\graphics\material.cpp">
      <Filter>graphics</Filter>
    </ClCompile>
    <ClCompile Include="..\..\..\src\graphics\model.cpp">
      <Filter>graphics</Filter>
    </ClCompile>
    <ClCompile Include="..\..\..\src\graphics\model_instance.cpp">
      <Filter>graphics</Filter>
    </ClCompile>
    <ClCompile Include="..\..\..\src\graphics\pipeline.cpp">
      <Filter>graphics</Filter>
    </ClCompile>
    <ClCompile Include="..\..\..\src\graphics\pose.cpp">
      <Filter>graphics</Filter>
    </ClCompile>
    <ClCompile Include="..\..\..\src\graphics\renderer.cpp">
      <Filter>graphics</Filter>
    </ClCompile>
    <ClCompile Include="..\..\..\src\graphics\shader.cpp">
      <Filter>graphics</Filter>
    </ClCompile>
    <ClCompile Include="..\..\..\src\graphics\texture.cpp">
      <Filter>graphics</Filter>
    </ClCompile>
    <ClCompile Include="..\..\..\src\engine\engine.cpp">
      <Filter>engine</Filter>
    </ClCompile>
    <ClCompile Include="..\..\..\src\engine\iplugin.cpp">
      <Filter>engine</Filter>
    </ClCompile>
    <ClCompile Include="..\..\..\src\engine\plugin_manager.cpp">
      <Filter>engine</Filter>
    </ClCompile>
    <ClCompile Include="..\..\..\src\editor\editor_client.cpp">
      <Filter>editor</Filter>
    </ClCompile>
    <ClCompile Include="..\..\..\src\editor\editor_icon.cpp">
      <Filter>editor</Filter>
    </ClCompile>
    <ClCompile Include="..\..\..\src\editor\editor_server.cpp">
      <Filter>editor</Filter>
    </ClCompile>
    <ClCompile Include="..\..\..\src\editor\gizmo.cpp">
      <Filter>editor</Filter>
    </ClCompile>
    <ClCompile Include="..\..\..\src\editor\server_message_types.cpp">
      <Filter>editor</Filter>
    </ClCompile>
    <ClCompile Include="..\..\..\src\script\get_property_visitor.cpp">
      <Filter>script</Filter>
    </ClCompile>
    <ClCompile Include="..\..\..\src\script\save_script_visitor.cpp">
      <Filter>script</Filter>
    </ClCompile>
    <ClCompile Include="..\..\..\src\script\script_system.cpp">
      <Filter>script</Filter>
    </ClCompile>
    <ClCompile Include="..\..\..\src\script\set_property_visitor.cpp">
      <Filter>script</Filter>
    </ClCompile>
    <ClCompile Include="..\..\..\src\universe\component.cpp">
      <Filter>universe</Filter>
    </ClCompile>
    <ClCompile Include="..\..\..\src\universe\entity.cpp">
      <Filter>universe</Filter>
    </ClCompile>
    <ClCompile Include="..\..\..\src\universe\universe.cpp">
      <Filter>universe</Filter>
    </ClCompile>
    <ClCompile Include="..\..\..\src\core\new.cpp" />
    <ClCompile Include="..\..\..\src\graphics\material_manager.cpp">
      <Filter>graphics</Filter>
    </ClCompile>
    <ClCompile Include="..\..\..\src\graphics\model_manager.cpp">
      <Filter>graphics</Filter>
    </ClCompile>
    <ClCompile Include="..\..\..\src\graphics\shader_manager.cpp">
      <Filter>graphics</Filter>
    </ClCompile>
    <ClCompile Include="..\..\..\src\graphics\texture_manager.cpp">
      <Filter>graphics</Filter>
    </ClCompile>
    <ClCompile Include="..\..\..\src\graphics\render_scene.cpp">
      <Filter>graphics</Filter>
    </ClCompile>
  </ItemGroup>
  <ItemGroup>
    <ClInclude Include="..\..\..\src\animation\animation.h">
      <Filter>animation</Filter>
    </ClInclude>
    <ClInclude Include="..\..\..\src\animation\animation_system.h">
      <Filter>animation</Filter>
    </ClInclude>
    <ClInclude Include="..\..\..\src\graphics\frame_buffer.h">
      <Filter>graphics</Filter>
    </ClInclude>
    <ClInclude Include="..\..\..\src\graphics\geometry.h">
      <Filter>graphics</Filter>
    </ClInclude>
    <ClInclude Include="..\..\..\src\graphics\gl_ext.h">
      <Filter>graphics</Filter>
    </ClInclude>
    <ClInclude Include="..\..\..\src\graphics\irender_device.h">
      <Filter>graphics</Filter>
    </ClInclude>
    <ClInclude Include="..\..\..\src\graphics\material.h">
      <Filter>graphics</Filter>
    </ClInclude>
    <ClInclude Include="..\..\..\src\graphics\model.h">
      <Filter>graphics</Filter>
    </ClInclude>
    <ClInclude Include="..\..\..\src\graphics\model_instance.h">
      <Filter>graphics</Filter>
    </ClInclude>
    <ClInclude Include="..\..\..\src\graphics\pipeline.h">
      <Filter>graphics</Filter>
    </ClInclude>
    <ClInclude Include="..\..\..\src\graphics\pose.h">
      <Filter>graphics</Filter>
    </ClInclude>
    <ClInclude Include="..\..\..\src\graphics\ray_cast_model_hit.h">
      <Filter>graphics</Filter>
    </ClInclude>
    <ClInclude Include="..\..\..\src\graphics\renderer.h">
      <Filter>graphics</Filter>
    </ClInclude>
    <ClInclude Include="..\..\..\src\graphics\shader.h">
      <Filter>graphics</Filter>
    </ClInclude>
    <ClInclude Include="..\..\..\src\graphics\texture.h">
      <Filter>graphics</Filter>
    </ClInclude>
    <ClInclude Include="..\..\..\src\engine\engine.h">
      <Filter>engine</Filter>
    </ClInclude>
    <ClInclude Include="..\..\..\src\engine\iplugin.h">
      <Filter>engine</Filter>
    </ClInclude>
    <ClInclude Include="..\..\..\src\engine\plugin_manager.h">
      <Filter>engine</Filter>
    </ClInclude>
    <ClInclude Include="..\..\..\src\editor\client_message_types.h">
      <Filter>editor</Filter>
    </ClInclude>
    <ClInclude Include="..\..\..\src\editor\editor_client.h">
      <Filter>editor</Filter>
    </ClInclude>
    <ClInclude Include="..\..\..\src\editor\editor_icon.h">
      <Filter>editor</Filter>
    </ClInclude>
    <ClInclude Include="..\..\..\src\editor\editor_server.h">
      <Filter>editor</Filter>
    </ClInclude>
    <ClInclude Include="..\..\..\src\editor\gizmo.h">
      <Filter>editor</Filter>
    </ClInclude>
    <ClInclude Include="..\..\..\src\editor\property_descriptor.h">
      <Filter>editor</Filter>
    </ClInclude>
    <ClInclude Include="..\..\..\src\editor\server_message_types.h">
      <Filter>editor</Filter>
    </ClInclude>
    <ClInclude Include="..\..\..\src\script\base_script.h">
      <Filter>script</Filter>
    </ClInclude>
    <ClInclude Include="..\..\..\src\script\get_property_visitor.h">
      <Filter>script</Filter>
    </ClInclude>
    <ClInclude Include="..\..\..\src\script\save_script_visitor.h">
      <Filter>script</Filter>
    </ClInclude>
    <ClInclude Include="..\..\..\src\script\script_system.h">
      <Filter>script</Filter>
    </ClInclude>
    <ClInclude Include="..\..\..\src\script\script_visitor.h">
      <Filter>script</Filter>
    </ClInclude>
    <ClInclude Include="..\..\..\src\script\set_property_visitor.h">
      <Filter>script</Filter>
    </ClInclude>
    <ClInclude Include="..\..\..\src\universe\component.h">
      <Filter>universe</Filter>
    </ClInclude>
    <ClInclude Include="..\..\..\src\universe\entity.h">
      <Filter>universe</Filter>
    </ClInclude>
    <ClInclude Include="..\..\..\src\universe\universe.h">
      <Filter>universe</Filter>
    </ClInclude>
    <ClInclude Include="..\..\..\src\graphics\material_manager.h">
      <Filter>graphics</Filter>
    </ClInclude>
    <ClInclude Include="..\..\..\src\graphics\model_manager.h">
      <Filter>graphics</Filter>
    </ClInclude>
    <ClInclude Include="..\..\..\src\graphics\shader_manager.h">
      <Filter>graphics</Filter>
    </ClInclude>
    <ClInclude Include="..\..\..\src\graphics\texture_manager.h">
      <Filter>graphics</Filter>
    </ClInclude>
    <ClInclude Include="..\..\..\src\graphics\render_scene.h">
      <Filter>graphics</Filter>
    </ClInclude>
  </ItemGroup>
>>>>>>> 9f7fe286
</Project><|MERGE_RESOLUTION|>--- conflicted
+++ resolved
@@ -1,4 +1,3 @@
-<<<<<<< HEAD
 ﻿<?xml version="1.0" encoding="utf-8"?>
 <Project ToolsVersion="4.0" xmlns="http://schemas.microsoft.com/developer/msbuild/2003">
   <ItemGroup>
@@ -97,16 +96,7 @@
     <ClCompile Include="..\..\..\src\universe\component.cpp">
       <Filter>universe</Filter>
     </ClCompile>
-    <ClCompile Include="..\..\..\src\universe\component_event.cpp">
-      <Filter>universe</Filter>
-    </ClCompile>
     <ClCompile Include="..\..\..\src\universe\entity.cpp">
-      <Filter>universe</Filter>
-    </ClCompile>
-    <ClCompile Include="..\..\..\src\universe\entity_destroyed_event.cpp">
-      <Filter>universe</Filter>
-    </ClCompile>
-    <ClCompile Include="..\..\..\src\universe\entity_moved_event.cpp">
       <Filter>universe</Filter>
     </ClCompile>
     <ClCompile Include="..\..\..\src\universe\universe.cpp">
@@ -124,9 +114,6 @@
     </ClCompile>
     <ClCompile Include="..\..\..\src\graphics\texture_manager.cpp">
       <Filter>graphics</Filter>
-    </ClCompile>
-    <ClCompile Include="..\..\..\src\editor\script_compiler.cpp">
-      <Filter>editor</Filter>
     </ClCompile>
     <ClCompile Include="..\..\..\src\graphics\render_scene.cpp">
       <Filter>graphics</Filter>
@@ -232,18 +219,9 @@
     <ClInclude Include="..\..\..\src\universe\component.h">
       <Filter>universe</Filter>
     </ClInclude>
-    <ClInclude Include="..\..\..\src\universe\component_event.h">
-      <Filter>universe</Filter>
-    </ClInclude>
     <ClInclude Include="..\..\..\src\universe\entity.h">
       <Filter>universe</Filter>
     </ClInclude>
-    <ClInclude Include="..\..\..\src\universe\entity_destroyed_event.h">
-      <Filter>universe</Filter>
-    </ClInclude>
-    <ClInclude Include="..\..\..\src\universe\entity_moved_event.h">
-      <Filter>universe</Filter>
-    </ClInclude>
     <ClInclude Include="..\..\..\src\universe\universe.h">
       <Filter>universe</Filter>
     </ClInclude>
@@ -259,9 +237,6 @@
     <ClInclude Include="..\..\..\src\graphics\texture_manager.h">
       <Filter>graphics</Filter>
     </ClInclude>
-    <ClInclude Include="..\..\..\src\editor\script_compiler.h">
-      <Filter>editor</Filter>
-    </ClInclude>
     <ClInclude Include="..\..\..\src\graphics\render_scene.h">
       <Filter>graphics</Filter>
     </ClInclude>
@@ -269,246 +244,4 @@
       <Filter>graphics</Filter>
     </ClInclude>
   </ItemGroup>
-=======
-﻿<?xml version="1.0" encoding="utf-8"?>
-<Project ToolsVersion="4.0" xmlns="http://schemas.microsoft.com/developer/msbuild/2003">
-  <ItemGroup>
-    <Filter Include="script">
-      <UniqueIdentifier>{af898ef8-401c-4aae-972c-8a5da5ead331}</UniqueIdentifier>
-    </Filter>
-    <Filter Include="universe">
-      <UniqueIdentifier>{17bfcc99-db07-4e7b-a65c-f59f818f4c83}</UniqueIdentifier>
-    </Filter>
-    <Filter Include="engine">
-      <UniqueIdentifier>{e33fbdba-3094-4874-83f2-51e668c3cb2d}</UniqueIdentifier>
-    </Filter>
-    <Filter Include="editor">
-      <UniqueIdentifier>{856cefc3-62cd-4d97-b5d9-e40487b51da9}</UniqueIdentifier>
-    </Filter>
-    <Filter Include="graphics">
-      <UniqueIdentifier>{4958eded-acc7-41f8-ac9b-6f6bc47bd0ae}</UniqueIdentifier>
-    </Filter>
-    <Filter Include="animation">
-      <UniqueIdentifier>{240998ba-942c-45cf-a31c-06007274bd82}</UniqueIdentifier>
-    </Filter>
-  </ItemGroup>
-  <ItemGroup>
-    <ClCompile Include="..\..\..\src\animation\animation.cpp">
-      <Filter>animation</Filter>
-    </ClCompile>
-    <ClCompile Include="..\..\..\src\animation\animation_system.cpp">
-      <Filter>animation</Filter>
-    </ClCompile>
-    <ClCompile Include="..\..\..\src\graphics\frame_buffer.cpp">
-      <Filter>graphics</Filter>
-    </ClCompile>
-    <ClCompile Include="..\..\..\src\graphics\geometry.cpp">
-      <Filter>graphics</Filter>
-    </ClCompile>
-    <ClCompile Include="..\..\..\src\graphics\material.cpp">
-      <Filter>graphics</Filter>
-    </ClCompile>
-    <ClCompile Include="..\..\..\src\graphics\model.cpp">
-      <Filter>graphics</Filter>
-    </ClCompile>
-    <ClCompile Include="..\..\..\src\graphics\model_instance.cpp">
-      <Filter>graphics</Filter>
-    </ClCompile>
-    <ClCompile Include="..\..\..\src\graphics\pipeline.cpp">
-      <Filter>graphics</Filter>
-    </ClCompile>
-    <ClCompile Include="..\..\..\src\graphics\pose.cpp">
-      <Filter>graphics</Filter>
-    </ClCompile>
-    <ClCompile Include="..\..\..\src\graphics\renderer.cpp">
-      <Filter>graphics</Filter>
-    </ClCompile>
-    <ClCompile Include="..\..\..\src\graphics\shader.cpp">
-      <Filter>graphics</Filter>
-    </ClCompile>
-    <ClCompile Include="..\..\..\src\graphics\texture.cpp">
-      <Filter>graphics</Filter>
-    </ClCompile>
-    <ClCompile Include="..\..\..\src\engine\engine.cpp">
-      <Filter>engine</Filter>
-    </ClCompile>
-    <ClCompile Include="..\..\..\src\engine\iplugin.cpp">
-      <Filter>engine</Filter>
-    </ClCompile>
-    <ClCompile Include="..\..\..\src\engine\plugin_manager.cpp">
-      <Filter>engine</Filter>
-    </ClCompile>
-    <ClCompile Include="..\..\..\src\editor\editor_client.cpp">
-      <Filter>editor</Filter>
-    </ClCompile>
-    <ClCompile Include="..\..\..\src\editor\editor_icon.cpp">
-      <Filter>editor</Filter>
-    </ClCompile>
-    <ClCompile Include="..\..\..\src\editor\editor_server.cpp">
-      <Filter>editor</Filter>
-    </ClCompile>
-    <ClCompile Include="..\..\..\src\editor\gizmo.cpp">
-      <Filter>editor</Filter>
-    </ClCompile>
-    <ClCompile Include="..\..\..\src\editor\server_message_types.cpp">
-      <Filter>editor</Filter>
-    </ClCompile>
-    <ClCompile Include="..\..\..\src\script\get_property_visitor.cpp">
-      <Filter>script</Filter>
-    </ClCompile>
-    <ClCompile Include="..\..\..\src\script\save_script_visitor.cpp">
-      <Filter>script</Filter>
-    </ClCompile>
-    <ClCompile Include="..\..\..\src\script\script_system.cpp">
-      <Filter>script</Filter>
-    </ClCompile>
-    <ClCompile Include="..\..\..\src\script\set_property_visitor.cpp">
-      <Filter>script</Filter>
-    </ClCompile>
-    <ClCompile Include="..\..\..\src\universe\component.cpp">
-      <Filter>universe</Filter>
-    </ClCompile>
-    <ClCompile Include="..\..\..\src\universe\entity.cpp">
-      <Filter>universe</Filter>
-    </ClCompile>
-    <ClCompile Include="..\..\..\src\universe\universe.cpp">
-      <Filter>universe</Filter>
-    </ClCompile>
-    <ClCompile Include="..\..\..\src\core\new.cpp" />
-    <ClCompile Include="..\..\..\src\graphics\material_manager.cpp">
-      <Filter>graphics</Filter>
-    </ClCompile>
-    <ClCompile Include="..\..\..\src\graphics\model_manager.cpp">
-      <Filter>graphics</Filter>
-    </ClCompile>
-    <ClCompile Include="..\..\..\src\graphics\shader_manager.cpp">
-      <Filter>graphics</Filter>
-    </ClCompile>
-    <ClCompile Include="..\..\..\src\graphics\texture_manager.cpp">
-      <Filter>graphics</Filter>
-    </ClCompile>
-    <ClCompile Include="..\..\..\src\graphics\render_scene.cpp">
-      <Filter>graphics</Filter>
-    </ClCompile>
-  </ItemGroup>
-  <ItemGroup>
-    <ClInclude Include="..\..\..\src\animation\animation.h">
-      <Filter>animation</Filter>
-    </ClInclude>
-    <ClInclude Include="..\..\..\src\animation\animation_system.h">
-      <Filter>animation</Filter>
-    </ClInclude>
-    <ClInclude Include="..\..\..\src\graphics\frame_buffer.h">
-      <Filter>graphics</Filter>
-    </ClInclude>
-    <ClInclude Include="..\..\..\src\graphics\geometry.h">
-      <Filter>graphics</Filter>
-    </ClInclude>
-    <ClInclude Include="..\..\..\src\graphics\gl_ext.h">
-      <Filter>graphics</Filter>
-    </ClInclude>
-    <ClInclude Include="..\..\..\src\graphics\irender_device.h">
-      <Filter>graphics</Filter>
-    </ClInclude>
-    <ClInclude Include="..\..\..\src\graphics\material.h">
-      <Filter>graphics</Filter>
-    </ClInclude>
-    <ClInclude Include="..\..\..\src\graphics\model.h">
-      <Filter>graphics</Filter>
-    </ClInclude>
-    <ClInclude Include="..\..\..\src\graphics\model_instance.h">
-      <Filter>graphics</Filter>
-    </ClInclude>
-    <ClInclude Include="..\..\..\src\graphics\pipeline.h">
-      <Filter>graphics</Filter>
-    </ClInclude>
-    <ClInclude Include="..\..\..\src\graphics\pose.h">
-      <Filter>graphics</Filter>
-    </ClInclude>
-    <ClInclude Include="..\..\..\src\graphics\ray_cast_model_hit.h">
-      <Filter>graphics</Filter>
-    </ClInclude>
-    <ClInclude Include="..\..\..\src\graphics\renderer.h">
-      <Filter>graphics</Filter>
-    </ClInclude>
-    <ClInclude Include="..\..\..\src\graphics\shader.h">
-      <Filter>graphics</Filter>
-    </ClInclude>
-    <ClInclude Include="..\..\..\src\graphics\texture.h">
-      <Filter>graphics</Filter>
-    </ClInclude>
-    <ClInclude Include="..\..\..\src\engine\engine.h">
-      <Filter>engine</Filter>
-    </ClInclude>
-    <ClInclude Include="..\..\..\src\engine\iplugin.h">
-      <Filter>engine</Filter>
-    </ClInclude>
-    <ClInclude Include="..\..\..\src\engine\plugin_manager.h">
-      <Filter>engine</Filter>
-    </ClInclude>
-    <ClInclude Include="..\..\..\src\editor\client_message_types.h">
-      <Filter>editor</Filter>
-    </ClInclude>
-    <ClInclude Include="..\..\..\src\editor\editor_client.h">
-      <Filter>editor</Filter>
-    </ClInclude>
-    <ClInclude Include="..\..\..\src\editor\editor_icon.h">
-      <Filter>editor</Filter>
-    </ClInclude>
-    <ClInclude Include="..\..\..\src\editor\editor_server.h">
-      <Filter>editor</Filter>
-    </ClInclude>
-    <ClInclude Include="..\..\..\src\editor\gizmo.h">
-      <Filter>editor</Filter>
-    </ClInclude>
-    <ClInclude Include="..\..\..\src\editor\property_descriptor.h">
-      <Filter>editor</Filter>
-    </ClInclude>
-    <ClInclude Include="..\..\..\src\editor\server_message_types.h">
-      <Filter>editor</Filter>
-    </ClInclude>
-    <ClInclude Include="..\..\..\src\script\base_script.h">
-      <Filter>script</Filter>
-    </ClInclude>
-    <ClInclude Include="..\..\..\src\script\get_property_visitor.h">
-      <Filter>script</Filter>
-    </ClInclude>
-    <ClInclude Include="..\..\..\src\script\save_script_visitor.h">
-      <Filter>script</Filter>
-    </ClInclude>
-    <ClInclude Include="..\..\..\src\script\script_system.h">
-      <Filter>script</Filter>
-    </ClInclude>
-    <ClInclude Include="..\..\..\src\script\script_visitor.h">
-      <Filter>script</Filter>
-    </ClInclude>
-    <ClInclude Include="..\..\..\src\script\set_property_visitor.h">
-      <Filter>script</Filter>
-    </ClInclude>
-    <ClInclude Include="..\..\..\src\universe\component.h">
-      <Filter>universe</Filter>
-    </ClInclude>
-    <ClInclude Include="..\..\..\src\universe\entity.h">
-      <Filter>universe</Filter>
-    </ClInclude>
-    <ClInclude Include="..\..\..\src\universe\universe.h">
-      <Filter>universe</Filter>
-    </ClInclude>
-    <ClInclude Include="..\..\..\src\graphics\material_manager.h">
-      <Filter>graphics</Filter>
-    </ClInclude>
-    <ClInclude Include="..\..\..\src\graphics\model_manager.h">
-      <Filter>graphics</Filter>
-    </ClInclude>
-    <ClInclude Include="..\..\..\src\graphics\shader_manager.h">
-      <Filter>graphics</Filter>
-    </ClInclude>
-    <ClInclude Include="..\..\..\src\graphics\texture_manager.h">
-      <Filter>graphics</Filter>
-    </ClInclude>
-    <ClInclude Include="..\..\..\src\graphics\render_scene.h">
-      <Filter>graphics</Filter>
-    </ClInclude>
-  </ItemGroup>
->>>>>>> 9f7fe286
 </Project>